--- conflicted
+++ resolved
@@ -282,15 +282,10 @@
             .resource::<PhysicsTransformConfig>()
             .position_to_transform
         {
-<<<<<<< HEAD
-            app.register_required_components_with::<Position, ApplyPosToTransform>(|| ApplyPosToTransform);
-            app.register_required_components_with::<Rotation, ApplyPosToTransform>(|| ApplyPosToTransform);
-=======
             // Make sure that PositionToTransform sync also runs for Interpolated entities
-            app.register_required_components_with::<Position, ApplyPosToTransform>(|| ApplyPosToTransform);
-            app.register_required_components_with::<Rotation, ApplyPosToTransform>(|| ApplyPosToTransform);
-
->>>>>>> a0b38d9c
+            app.register_required_components::<Position, ApplyPosToTransform>();
+            app.register_required_components::<Rotation, ApplyPosToTransform>();
+
             // TODO(important): handle this
             // NOTE: we do NOT include this because Position/Rotation might not be added at the same time (for example on the Interpolated entity)
             //  we only want to add Transform if both are added at the same time
