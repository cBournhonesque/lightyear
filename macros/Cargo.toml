--- conflicted
+++ resolved
@@ -1,15 +1,8 @@
 [package]
 name = "lightyear_macros"
-<<<<<<< HEAD
-version = "0.18.0"
-authors = ["Charles Bournhonesque <charlesbour@gmail.com>"]
-edition = "2021"
-rust-version = "1.65"
-=======
 version.workspace = true
 authors.workspace = true
 edition.workspace = true
->>>>>>> 717c4b33
 description = "Procedural macros for the lightyear networking library"
 readme = "README.md"
 repository = "https://github.com/cBournhonesque/lightyear"
@@ -25,16 +18,10 @@
 serde.workspace = true
 
 # deps specific to macros, not in top-level Cargo workspace
-
 proc-macro2 = "1.0"
 quote = "1.0"
 syn = { version = "2.0", features = ["full"] }
 
 [dev-dependencies]
-<<<<<<< HEAD
-lightyear = { path = "../lightyear" }
-bevy = { version = "0.15.0", default-features = false }
-=======
 lightyear.workspace = true
-bevy.workspace = true
->>>>>>> 717c4b33
+bevy.workspace = true