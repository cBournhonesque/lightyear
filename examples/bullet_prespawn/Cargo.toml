--- conflicted
+++ resolved
@@ -13,29 +13,6 @@
 metrics = ["lightyear/metrics", "dep:metrics-exporter-prometheus"]
 
 [dependencies]
-<<<<<<< HEAD
-lightyear_examples_common = { path = "../common" }
-bevy_screen_diagnostics = "0.6"
-leafwing-input-manager = "0.16"
-lightyear = { path = "../../lightyear", features = [
-    "webtransport",
-    "websocket",
-    "leafwing",
-    "steam",
-    "lz4",
-] }
-serde = { version = "1.0.188", features = ["derive"] }
-anyhow = { version = "1.0.75", features = [] }
-tracing = "0.1"
-tracing-subscriber = "0.3.17"
-bevy = { version = "0.15.0", features = [
-    "multi_threaded",
-    "bevy_state",
-    "serialize",
-] }
-rand = "0.8.1"
-metrics-exporter-prometheus = { version = "0.16", optional = true }
-=======
 lightyear_examples_common.workspace = true
 lightyear = { workspace = true, features = [
   "steam",
@@ -52,5 +29,4 @@
 tracing-subscriber.workspace = true
 bevy.workspace = true
 rand.workspace = true
-metrics-exporter-prometheus = { workspace = true, optional = true }
->>>>>>> 717c4b33
+metrics-exporter-prometheus = { workspace = true, optional = true }