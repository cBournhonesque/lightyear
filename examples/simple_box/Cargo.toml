[package]
name = "simple_box"
version = "0.1.0"
authors = ["Charles Bournhonesque <charlesbour@gmail.com>"]
edition = "2021"
description = "Examples for the lightyearServer-client networking library for the Bevy game engine"
readme = "README.md"
repository = "https://github.com/cBournhonesque/lightyear"
keywords = ["bevy", "multiplayer", "networking", "netcode", "gamedev"]
categories = ["game-development", "network-programming"]
license = "MIT OR Apache-2.0"
publish = false

[features]
default = ["server", "client"]
gui = ["lightyear_examples_common/gui", "dep:bevy-inspector-egui"]
client = ["lightyear_examples_common/client", "gui"]
tls = ["dep:bevygap_client_plugin"]
server = ["lightyear_examples_common/server"]
metrics = ["lightyear/metrics", "dep:metrics-exporter-prometheus"]
bevygap_client = ["lightyear_examples_common/bevygap_client", "client"]
bevygap_server = ["lightyear_examples_common/bevygap_server", "server"]

[dependencies]
<<<<<<< HEAD
lightyear_examples_common = { path = "../common" }
lightyear = { path = "../../lightyear", features = [
    "steam",
    "webtransport",
    "websocket",
] }
serde = { version = "1.0", features = ["derive"] }
anyhow = { version = "1.0", features = [] }
tracing = "0.1"
tracing-subscriber = "0.3.17"
bevy = { version = "0.15.0", features = [
    "multi_threaded",
    "bevy_state",
    "serialize",
] }
bevy_mod_picking = { version = "0.20", features = ["backend_bevy_ui"] }
rand = "0.8"
metrics-exporter-prometheus = { version = "0.16", optional = true }
bevy-inspector-egui = "0.27"
=======
lightyear_examples_common.workspace = true
lightyear.workspace = true
serde.workspace = true
anyhow.workspace = true
tracing.workspace = true
tracing-subscriber.workspace = true
bevy.workspace = true
rand.workspace = true
metrics-exporter-prometheus = { workspace = true, optional = true }
bevy-inspector-egui = { workspace = true, optional = true }
bevygap_client_plugin = { workspace = true, optional = true, features = [
  "matchmaker-tls",
] }

[lints]
workspace = true
>>>>>>> 717c4b33
<|MERGE_RESOLUTION|>--- conflicted
+++ resolved
@@ -22,27 +22,6 @@
 bevygap_server = ["lightyear_examples_common/bevygap_server", "server"]
 
 [dependencies]
-<<<<<<< HEAD
-lightyear_examples_common = { path = "../common" }
-lightyear = { path = "../../lightyear", features = [
-    "steam",
-    "webtransport",
-    "websocket",
-] }
-serde = { version = "1.0", features = ["derive"] }
-anyhow = { version = "1.0", features = [] }
-tracing = "0.1"
-tracing-subscriber = "0.3.17"
-bevy = { version = "0.15.0", features = [
-    "multi_threaded",
-    "bevy_state",
-    "serialize",
-] }
-bevy_mod_picking = { version = "0.20", features = ["backend_bevy_ui"] }
-rand = "0.8"
-metrics-exporter-prometheus = { version = "0.16", optional = true }
-bevy-inspector-egui = "0.27"
-=======
 lightyear_examples_common.workspace = true
 lightyear.workspace = true
 serde.workspace = true
@@ -58,5 +37,4 @@
 ] }
 
 [lints]
-workspace = true
->>>>>>> 717c4b33
+workspace = true