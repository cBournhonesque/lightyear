--- conflicted
+++ resolved
@@ -11,13 +11,9 @@
 use bevy::app::PluginGroupBuilder;
 use bevy::platform_support::collections::HashMap;
 use bevy::prelude::*;
-<<<<<<< HEAD
-=======
-use bevy::utils::HashMap;
 use lightyear::client::components::Confirmed;
 use lightyear::client::prediction::Predicted;
 use lightyear::inputs::native::ActionState;
->>>>>>> 95abca4e
 use lightyear::prelude::server::*;
 use lightyear::prelude::*;
 use std::sync::Arc;
@@ -58,20 +54,9 @@
                 target: NetworkTarget::Single(client_id),
                 ..default()
             },
-<<<<<<< HEAD
-        ));
-
-        entity_map.0.insert(client_id, entity.id());
-
-        info!("Create entity {:?} for client {:?}", entity.id(), client_id);
-=======
-            ..default()
-        };
-        let entity = commands
-            .spawn((PlayerBundle::new(client_id, Vec2::ZERO), replicate))
+        ))
             .id();
         info!("Create entity {:?} for client {:?}", entity, client_id);
->>>>>>> 95abca4e
     }
 }
 
