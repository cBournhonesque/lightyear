#![allow(unused_imports)]
#![allow(unused_variables)]
#![allow(dead_code)]

//! Run with
//! - `cargo run -- server`
//! - `cargo run -- client -c 1`
use std::net::{Ipv4Addr, SocketAddr};
use std::str::FromStr;

use async_compat::Compat;
use bevy::asset::ron;
use bevy::log::{Level, LogPlugin};
use bevy::prelude::*;
use bevy::tasks::IoTaskPool;
use bevy::DefaultPlugins;
use bevy_inspector_egui::quick::WorldInspectorPlugin;
use clap::{Parser, ValueEnum};
use serde::{Deserialize, Serialize};

use lightyear::connection::netcode::ClientId;
use lightyear::prelude::server::Certificate;
use lightyear::prelude::TransportConfig;
use lightyear::shared::log::add_log_layer;
use lightyear::transport::LOCAL_SOCKET;

use crate::client::ClientPluginGroup;
#[cfg(not(target_family = "wasm"))]
use crate::server::ServerPluginGroup;

<<<<<<< HEAD
// Use a port of 0 to automatically select a port
pub const CLIENT_PORT: u16 = 0;
pub const SERVER_PORT: u16 = 4002;
pub const PROTOCOL_ID: u64 = 0;

pub const DEMO_SERVER_ADDR: Ipv4Addr = Ipv4Addr::new(212, 2, 246, 18);

pub const KEY: Key = [0; 32];
=======
mod client;
mod protocol;

#[cfg(not(target_family = "wasm"))]
mod server;
mod shared;
>>>>>>> 42eb0691

#[derive(Clone, Debug, PartialEq, Eq, PartialOrd, Ord, Serialize, Deserialize)]
pub enum ClientTransports {
    #[cfg(not(target_family = "wasm"))]
    Udp,
    WebTransport {
        certificate_digest: String,
    },
    WebSocket,
}

#[derive(Clone, Debug, PartialEq, Eq, PartialOrd, Ord, Serialize, Deserialize)]
pub enum ServerTransports {
    Udp { local_port: u16 },
    WebTransport { local_port: u16 },
    WebSocket { local_port: u16 },
}

#[derive(Clone, Debug, Deserialize, Serialize)]
pub struct ServerSettings {
    /// If true, disable any rendering-related plugins
    headless: bool,

    /// If true, enable bevy_inspector_egui
    inspector: bool,

    /// Which transport to use
    transport: Vec<ServerTransports>,
}

#[derive(Clone, Debug, Deserialize, Serialize)]
pub struct ClientSettings {
    /// If true, enable bevy_inspector_egui
    inspector: bool,

    /// The client id
    client_id: u64,

    /// The client port to listen on
    client_port: u16,

    /// The ip address of the server
    server_addr: Ipv4Addr,

    /// The port of the server
    server_port: u16,

    /// Which transport to use
    transport: ClientTransports,
}

#[derive(Copy, Clone, Debug, Deserialize, Serialize)]
pub struct SharedSettings {
    /// An id to identify the protocol version
    protocol_id: u64,

    /// a 32-byte array to authenticate via the Netcode.io protocol
    private_key: [u8; 32],
}

#[derive(Debug, Clone, Deserialize, Serialize)]
pub struct Settings {
    pub server: ServerSettings,
    pub client: ClientSettings,
    pub shared: SharedSettings,
}

#[derive(Parser, PartialEq, Debug)]
enum Cli {
    #[cfg(not(target_family = "wasm"))]
    /// The program will act both as a server and as a client
    ListenServer {
        #[arg(short, long, default_value = None)]
        client_id: Option<u64>,
    },
    #[cfg(not(target_family = "wasm"))]
    /// Dedicated server
    Server,
    /// The program will act as a client
    Client {
        #[arg(short, long, default_value = None)]
        client_id: Option<u64>,
    },
}

fn main() {
    cfg_if::cfg_if! {
        if #[cfg(target_family = "wasm")] {
            let client_id = rand::random::<u64>();
            let cli = Cli::Client {
<<<<<<< HEAD
                inspector: false,
                client_id,
                client_port: CLIENT_PORT,
                server_addr: DEMO_SERVER_ADDR,
                server_port: SERVER_PORT,
                transport: Transports::WebTransport,
=======
                client_id: Some(client_id)
>>>>>>> 42eb0691
            };
        } else {
            let cli = Cli::parse();
        }
    }
    let settings_str = include_str!("../assets/settings.ron");
    let settings = ron::de::from_str::<Settings>(settings_str).unwrap();
    run(settings, cli);
}

fn run(settings: Settings, cli: Cli) {
    match cli {
        #[cfg(not(target_family = "wasm"))]
        Cli::ListenServer { client_id } => {
            // create client app
            let (from_server_send, from_server_recv) = crossbeam_channel::unbounded();
            let (to_server_send, to_server_recv) = crossbeam_channel::unbounded();
            let transport_config = TransportConfig::LocalChannel {
                recv: from_server_recv,
                send: to_server_send,
            };
            // when communicating via channels, we need to use the address `LOCAL_SOCKET` for the server
            let mut client_app =
                client_app(settings.clone(), LOCAL_SOCKET, client_id, transport_config);

            // create server app
            let extra_transport_configs = vec![TransportConfig::Channels {
                // even if we communicate via channels, we need to provide a socket address for the client
                channels: vec![(LOCAL_SOCKET, to_server_recv, from_server_send)],
            }];
            let mut server_app = server_app(settings, extra_transport_configs);

            // run both the client and server apps
            std::thread::spawn(move || server_app.run());
            client_app.run();
        }
        #[cfg(not(target_family = "wasm"))]
        Cli::Server => {
            let mut app = server_app(settings, vec![]);
            app.run();
        }
        Cli::Client { client_id } => {
            let server_addr = SocketAddr::new(
                settings.client.server_addr.into(),
                settings.client.server_port,
            );
            let transport_config = get_client_transport_config(settings.client.clone());
            let mut app = client_app(settings, server_addr, client_id, transport_config);
            app.run();
        }
    }
}

/// Build the client app
fn client_app(
    settings: Settings,
    server_addr: SocketAddr,
    client_id: Option<ClientId>,
    transport_config: TransportConfig,
) -> App {
    let mut app = App::new();
    // NOTE: create the default plugins first so that the async task pools are initialized
    // use the default bevy logger for now
    // (the lightyear logger doesn't handle wasm)
    app.add_plugins(DefaultPlugins.build().set(LogPlugin {
        level: Level::INFO,
        filter: "wgpu=error,bevy_render=info,bevy_ecs=trace".to_string(),
        update_subscriber: Some(add_log_layer),
    }));
    if settings.client.inspector {
        app.add_plugins(WorldInspectorPlugin::new());
    }
    let client_plugin_group = ClientPluginGroup::new(
        // use the cli-provided client id if it exists, otherwise use the settings client id
        client_id.unwrap_or(settings.client.client_id),
        server_addr,
        transport_config,
        settings.shared,
    );
    app.add_plugins(client_plugin_group.build());
    app
}

/// Build the server app
fn server_app(settings: Settings, extra_transport_configs: Vec<TransportConfig>) -> App {
    let mut app = App::new();
    if !settings.server.headless {
        app.add_plugins(DefaultPlugins.build().disable::<LogPlugin>());
    } else {
        app.add_plugins(MinimalPlugins);
    }
    app.add_plugins(LogPlugin {
        level: Level::INFO,
        filter: "wgpu=error,bevy_render=info,bevy_ecs=trace".to_string(),
        update_subscriber: Some(add_log_layer),
    });

    if settings.server.inspector {
        app.add_plugins(WorldInspectorPlugin::new());
    }
    let mut transport_configs = get_server_transport_configs(settings.server.transport);
    transport_configs.extend(extra_transport_configs);
    let server_plugin_group = ServerPluginGroup::new(transport_configs, settings.shared);
    app.add_plugins(server_plugin_group.build());
    app
}

/// Parse the server transport settings into a list of `TransportConfig` that are used to configure the lightyear server
fn get_server_transport_configs(settings: Vec<ServerTransports>) -> Vec<TransportConfig> {
    settings
        .iter()
        .map(|t| match t {
            ServerTransports::Udp { local_port } => TransportConfig::UdpSocket(SocketAddr::new(
                Ipv4Addr::UNSPECIFIED.into(),
                *local_port,
            )),
            ServerTransports::WebTransport { local_port } => {
                // this is async because we need to load the certificate from io
                // we need async_compat because wtransport expects a tokio reactor
                let certificate = IoTaskPool::get()
                    .scope(|s| {
                        s.spawn(Compat::new(async {
                            Certificate::load("../certificates/cert.pem", "../certificates/key.pem")
                                .await
                                .unwrap()
                        }));
                    })
                    .pop()
                    .unwrap();
                let digest = &certificate.hashes()[0].to_string().replace(":", "");
                println!("Generated self-signed certificate with digest: {}", digest);
                TransportConfig::WebTransportServer {
                    server_addr: SocketAddr::new(Ipv4Addr::UNSPECIFIED.into(), *local_port),
                    certificate,
                }
            }
            ServerTransports::WebSocket { local_port } => TransportConfig::WebSocketServer {
                server_addr: SocketAddr::new(Ipv4Addr::UNSPECIFIED.into(), *local_port),
            },
        })
        .collect()
}

/// Parse the client transport settings into a `TransportConfig` that is used to configure the lightyear client
fn get_client_transport_config(settings: ClientSettings) -> TransportConfig {
    let server_addr = SocketAddr::new(settings.server_addr.into(), settings.server_port);
    let client_addr = SocketAddr::new(Ipv4Addr::UNSPECIFIED.into(), settings.client_port);
    match settings.transport {
        #[cfg(not(target_family = "wasm"))]
        ClientTransports::Udp => TransportConfig::UdpSocket(client_addr),
        ClientTransports::WebTransport { certificate_digest } => {
            TransportConfig::WebTransportClient {
                client_addr,
                server_addr,
                #[cfg(target_family = "wasm")]
                certificate_digest,
            }
        }
        ClientTransports::WebSocket => TransportConfig::WebSocketClient { server_addr },
    }
}<|MERGE_RESOLUTION|>--- conflicted
+++ resolved
@@ -28,23 +28,12 @@
 #[cfg(not(target_family = "wasm"))]
 use crate::server::ServerPluginGroup;
 
-<<<<<<< HEAD
-// Use a port of 0 to automatically select a port
-pub const CLIENT_PORT: u16 = 0;
-pub const SERVER_PORT: u16 = 4002;
-pub const PROTOCOL_ID: u64 = 0;
-
-pub const DEMO_SERVER_ADDR: Ipv4Addr = Ipv4Addr::new(212, 2, 246, 18);
-
-pub const KEY: Key = [0; 32];
-=======
 mod client;
 mod protocol;
 
 #[cfg(not(target_family = "wasm"))]
 mod server;
 mod shared;
->>>>>>> 42eb0691
 
 #[derive(Clone, Debug, PartialEq, Eq, PartialOrd, Ord, Serialize, Deserialize)]
 pub enum ClientTransports {
@@ -135,16 +124,7 @@
         if #[cfg(target_family = "wasm")] {
             let client_id = rand::random::<u64>();
             let cli = Cli::Client {
-<<<<<<< HEAD
-                inspector: false,
-                client_id,
-                client_port: CLIENT_PORT,
-                server_addr: DEMO_SERVER_ADDR,
-                server_port: SERVER_PORT,
-                transport: Transports::WebTransport,
-=======
                 client_id: Some(client_id)
->>>>>>> 42eb0691
             };
         } else {
             let cli = Cli::parse();
