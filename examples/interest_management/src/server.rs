--- conflicted
+++ resolved
@@ -2,11 +2,7 @@
 use crate::shared::{shared_config, shared_movement_behaviour};
 use crate::{shared, Transports, KEY, PROTOCOL_ID};
 use bevy::prelude::*;
-<<<<<<< HEAD
-use leafwing_input_manager::action_state::ActionState;
-=======
 use leafwing_input_manager::prelude::ActionState;
->>>>>>> ef2bb3c6
 use lightyear::prelude::server::*;
 use lightyear::prelude::*;
 use lightyear::shared::replication::components::ReplicationMode;
@@ -82,7 +78,6 @@
         // the physics/FixedUpdates systems that consume inputs should be run in this set
         app.add_plugins(LeafwingInputPlugin::<MyProtocol, Inputs>::default());
         app.add_systems(FixedUpdate, movement.in_set(FixedUpdateSet::Main));
-<<<<<<< HEAD
         // input system
         app.add_plugins(LeafwingInputPlugin::<MyProtocol, PlayerActions>::default());
         app.add_systems(
@@ -94,9 +89,6 @@
                 receive_message,
             ),
         );
-=======
-        app.add_systems(Update, (handle_connections, interest_management, log));
->>>>>>> ef2bb3c6
     }
 }
 
@@ -234,41 +226,9 @@
     }
 }
 
-<<<<<<< HEAD
-// /// Send messages from server to clients
-// pub(crate) fn send_message(
-//     mut server: ResMut<Server>,
-//     mut input_reader: EventReader<InputEvent<Inputs>>,
-// ) {
-//     for input in input_reader.read() {
-//         if let Some(input) = input.input() {
-//             if matches!(input, Inputs::Message) {
-//                 let message = Message1(5);
-//                 info!("Send message: {:?}", message);
-//                 server
-//                     .send_message_to_target::<Channel1, Message1>(Message1(5), NetworkTarget::All)
-//                     .unwrap_or_else(|e| {
-//                         error!("Failed to send message: {:?}", e);
-//                     });
-//             }
-//         }
-//     }
-// }
-
-/// Read client inputs and move players
-pub(crate) fn movement(
-    mut position_query: Query<(&mut Position, &ActionState<PlayerActions>)>,
-    global: Res<Global>,
-    server: Res<Server>,
-) {
-    for (position, action) in position_query.iter_mut() {
-        debug!(server_tick = ?server.tick(), ?action, "Recv input");
-        shared_movement_behaviour(position, action);
-=======
 /// Read client inputs and move players
 pub(crate) fn movement(mut position_query: Query<(&mut Position, &ActionState<Inputs>)>) {
     for (position, input) in position_query.iter_mut() {
         shared_movement_behaviour(position, input);
->>>>>>> ef2bb3c6
     }
 }