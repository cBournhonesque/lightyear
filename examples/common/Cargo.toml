[package]
name = "lightyear_examples_common"
version = "0.18.0"
authors = ["Charles Bournhonesque <charlesbour@gmail.com>"]
edition = "2021"
description = "Common harness for the lightyear examples"
readme = "../README.md"
repository = "https://github.com/cBournhonesque/lightyear"
keywords = ["bevy", "multiplayer", "networking", "netcode", "gamedev"]
categories = ["game-development", "network-programming"]
license = "MIT OR Apache-2.0"
exclude = ["/tests"]

[features]
default = ["steam", "websocket", "client", "server", "gui"]
steam = ["lightyear/steam"]
websocket = ["lightyear/websocket"]
server = []
client = ["gui"]
bevygap_client = ["client", "dep:bevygap_client_plugin"]
bevygap_server = ["server", "dep:bevygap_server_plugin"]

#inspector = ["gui", "dep:bevy-inspector-egui"]

# this serves as a bit of "workspace-hack" crate by enabling all bevy features needed by examples.
# you can read about workspace-hack crates here: https://docs.rs/cargo-hakari/latest/cargo_hakari/about/index.html
# even though we're not using cargo-hakari.

gui = [
  "dep:bevy_mod_picking",

  "bevy/bevy_asset",
  "bevy/bevy_render",
  "bevy/bevy_pbr",
  "bevy/bevy_scene",
  "bevy/bevy_core_pipeline",
  "bevy/bevy_gizmos",
  "bevy/tonemapping_luts",
  "bevy/smaa_luts",
  "bevy/default_font",
  "bevy/png",
  "bevy/hdr",
  "bevy/x11",
  "bevy/webgl2",
  "bevy/bevy_winit",
  "bevy/bevy_sprite",
  "bevy/bevy_text",
  "bevy/bevy_ui",
]

[dependencies]
<<<<<<< HEAD
lightyear = { version = "0.18.0", path = "../../lightyear", features = [
    "steam",
    "webtransport",
    "websocket",
] }

# utils
anyhow = { version = "1.0.75", features = [] }
async-compat = "0.2.3"
cfg-if = "1.0.0"
clap = { version = "4.5.4", features = ["derive"] }
crossbeam-channel = "0.5.12"
rand = "0.8.5"
serde = { version = "1.0.201", features = ["derive"] }

# bevy
bevy = { version = "0.15.0", default-features = true, features = [
    "multi_threaded",
    "bevy_state",
    "serialize",
] }
bevy-inspector-egui = "0.28"
=======
lightyear = { workspace = true, features = ["webtransport"] }
anyhow.workspace = true
async-compat.workspace = true
cfg-if.workspace = true
clap.workspace = true
crossbeam-channel.workspace = true
rand.workspace = true
serde.workspace = true
bevy.workspace = true
bevygap_client_plugin = { workspace = true, optional = true }
bevygap_server_plugin = { workspace = true, optional = true }
bevy_mod_picking = { workspace = true, optional = true }
#bevy-inspector-egui = {workspace = true, optional = true}

[target."cfg(target_family = \"wasm\")".dependencies]
web-sys = { workspace = true, features = ["Window", "Location"] }

[lints]
workspace = true
>>>>>>> 717c4b33
<|MERGE_RESOLUTION|>--- conflicted
+++ resolved
@@ -1,6 +1,6 @@
 [package]
 name = "lightyear_examples_common"
-version = "0.18.0"
+version = "0.17.0"
 authors = ["Charles Bournhonesque <charlesbour@gmail.com>"]
 edition = "2021"
 description = "Common harness for the lightyear examples"
@@ -49,30 +49,6 @@
 ]
 
 [dependencies]
-<<<<<<< HEAD
-lightyear = { version = "0.18.0", path = "../../lightyear", features = [
-    "steam",
-    "webtransport",
-    "websocket",
-] }
-
-# utils
-anyhow = { version = "1.0.75", features = [] }
-async-compat = "0.2.3"
-cfg-if = "1.0.0"
-clap = { version = "4.5.4", features = ["derive"] }
-crossbeam-channel = "0.5.12"
-rand = "0.8.5"
-serde = { version = "1.0.201", features = ["derive"] }
-
-# bevy
-bevy = { version = "0.15.0", default-features = true, features = [
-    "multi_threaded",
-    "bevy_state",
-    "serialize",
-] }
-bevy-inspector-egui = "0.28"
-=======
 lightyear = { workspace = true, features = ["webtransport"] }
 anyhow.workspace = true
 async-compat.workspace = true
@@ -91,5 +67,4 @@
 web-sys = { workspace = true, features = ["Window", "Location"] }
 
 [lints]
-workspace = true
->>>>>>> 717c4b33
+workspace = true