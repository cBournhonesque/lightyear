[package]
name = "simple_setup"
version = "0.1.0"
authors = ["Charles Bournhonesque <charlesbour@gmail.com>"]
edition = "2021"
description = "Examples for the lightyearServer-client networking library for the Bevy game engine"
readme = "README.md"
repository = "https://github.com/cBournhonesque/lightyear"
keywords = ["bevy", "multiplayer", "networking", "netcode", "gamedev"]
categories = ["game-development", "network-programming"]
license = "MIT OR Apache-2.0"
publish = false

[features]
default = [
  "lightyear_examples_common/server",
  "lightyear_examples_common/client",
]

[dependencies]
<<<<<<< HEAD
lightyear = { path = "../../lightyear" }
serde = { version = "1.0", features = ["derive"] }
clap = { version = "4.5", features = ["derive"] }
bevy = { version = "0.15.0", features = [
    "multi_threaded",
    "bevy_state",
    "serialize",
] }
=======
lightyear_examples_common.workspace = true
lightyear = { workspace = true, features = ["steam", "websocket", "leafwing"] }

serde.workspace = true
clap.workspace = true
bevy.workspace = true
>>>>>>> 717c4b33
<|MERGE_RESOLUTION|>--- conflicted
+++ resolved
@@ -18,20 +18,9 @@
 ]
 
 [dependencies]
-<<<<<<< HEAD
-lightyear = { path = "../../lightyear" }
-serde = { version = "1.0", features = ["derive"] }
-clap = { version = "4.5", features = ["derive"] }
-bevy = { version = "0.15.0", features = [
-    "multi_threaded",
-    "bevy_state",
-    "serialize",
-] }
-=======
 lightyear_examples_common.workspace = true
 lightyear = { workspace = true, features = ["steam", "websocket", "leafwing"] }
 
 serde.workspace = true
 clap.workspace = true
-bevy.workspace = true
->>>>>>> 717c4b33
+bevy.workspace = true