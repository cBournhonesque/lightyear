--- conflicted
+++ resolved
@@ -19,29 +19,6 @@
 metrics = ["lightyear/metrics", "dep:metrics-exporter-prometheus"]
 
 [dependencies]
-<<<<<<< HEAD
-lightyear_examples_common = { path = "../common" }
-lightyear = { path = "../../lightyear", features = [
-    "steam",
-    "webtransport",
-    "websocket",
-] }
-async-compat = "0.2.3"
-serde = { version = "1.0.188", features = ["derive"] }
-anyhow = { version = "1.0.75", features = [] }
-tracing = "0.1"
-tracing-subscriber = "0.3.17"
-bevy = { version = "0.15.0", features = [
-    "multi_threaded",
-    "bevy_state",
-    "serialize",
-] }
-bevy_mod_picking = { version = "0.20", features = ["backend_bevy_ui"] }
-rand = "0.8.1"
-metrics-exporter-prometheus = { version = "0.16", optional = true }
-bevy-inspector-egui = "0.27"
-tokio = "1.37.0"
-=======
 lightyear_examples_common.workspace = true
 lightyear = { workspace = true, features = ["steam", "websocket"] }
 
@@ -55,5 +32,4 @@
 rand.workspace = true
 metrics-exporter-prometheus = { workspace = true, optional = true }
 bevy-inspector-egui.workspace = true
-tokio.workspace = true
->>>>>>> 717c4b33
+tokio.workspace = true