use crate::protocol::*;
use crate::shared;
use crate::shared::{color_from_id, Rooms};
use bevy::prelude::*;
use bevy_enhanced_input::action::ActionMock;
use bevy_enhanced_input::bindings;
use lightyear::prediction::rollback::DisableRollback;
use core::time::Duration;
use lightyear::input::bei::prelude::*;
use lightyear::input::client::InputSet;
use lightyear::prelude::client::*;
use lightyear::prelude::*;

pub struct ExampleClientPlugin;

impl Plugin for ExampleClientPlugin {
    fn build(&self, app: &mut App) {
        app.add_systems(
            PreUpdate,
            // mock the action before BEI evaluates it. BEI evaluated actions mocks in FixedPreUpdate
            update_cursor_state_from_window,
        );
        app.add_observer(handle_predicted_spawn);
        app.add_observer(handle_interpolated_spawn);
        app.add_observer(add_client_actions);
        // app.add_observer(cycle_projectile_mode);
        // app.add_observer(cycle_replication_mode);
        app.add_systems(RunFixedMainLoop, cycle_replication_mode.in_set(RunFixedMainLoopSystem::BeforeFixedMainLoop));
        app.add_systems(FixedUpdate, cycle_replication_mode_fixed_update);
    }
}

/// Compute the world-position of the cursor and set it in the DualAxis input
fn update_cursor_state_from_window(
    window: Single<&Window>,
    q_camera: Query<(&Camera, &GlobalTransform)>,
    mut action_query: Query<&mut ActionMock, With<Action<MoveCursor>>>,
) {
    let Ok((camera, camera_transform)) = q_camera.single() else {
        error!("Expected to find only one camera");
        return;
    };
    if let Some(world_position) = window
        .cursor_position()
        .and_then(|cursor| Some(camera.viewport_to_world(camera_transform, cursor).unwrap()))
        .map(|ray| ray.origin.truncate())
    {
        for mut action_mock in action_query.iter_mut() {
            action_mock.value = ActionValue::Axis2D(world_position);
        }
    }
}

// TODO: add deterministic Predicted

// When the predicted copy of the client-owned entity is spawned, do stuff
// - assign it a different saturation
// - add physics components so that its movement can be predicted
pub(crate) fn handle_predicted_spawn(
    trigger: Trigger<OnAdd, (PlayerId, Predicted)>,
    mut commands: Commands,
    mut player_query: Query<(&mut ColorComponent, &GameReplicationMode), With<Predicted>>,
) {
    if let Ok((mut color, replication)) = player_query.get_mut(trigger.target()) {
        let hsva = Hsva {
            saturation: 0.4,
            ..Hsva::from(color.0)
        };
        color.0 = Color::from(hsva);
        match replication {
            GameReplicationMode::AllInterpolated => {},
            _ => {
                add_actions(&mut commands, trigger.target());
            }
        }
    }
}

pub(crate) fn handle_interpolated_spawn(
    trigger: Trigger<OnAdd, ColorComponent>,
    mut interpolated: Query<(&mut ColorComponent, &GameReplicationMode), Added<Interpolated>>,
    mut commands: Commands,
) {
    if let Ok((mut color, replication_mode)) = interpolated.get_mut(trigger.target()) {
        let hsva = Hsva {
            saturation: 0.1,
            ..Hsva::from(color.0)
        };
        color.0 = Color::from(hsva);
        if let GameReplicationMode::AllInterpolated = replication_mode {
            add_actions(&mut commands, trigger.target());
        }
    }
}

fn add_actions(
    commands: &mut Commands,
    player: Entity,
) {
    commands.entity(player).insert(PlayerContext);
    commands.spawn((
        ActionOf::<PlayerContext>::new(player),
        Action::<MovePlayer>::new(),
        Bindings::spawn(Cardinal::wasd_keys()),
    ));
    commands.spawn((
        ActionOf::<PlayerContext>::new(player),
        Action::<MoveCursor>::new(),
        ActionMock::new(
            ActionState::Fired,
            ActionValue::zero(ActionValueDim::Axis2D),
            MockSpan::Manual,
        ),
        InputMarker::<PlayerContext>::default(),
    ));
    commands.spawn((
        ActionOf::<PlayerContext>::new(player),
        Action::<Shoot>::new(),
        Bindings::spawn_one((Binding::from(KeyCode::Space), Name::from("Binding"))),
    ));
    commands.spawn((
        ActionOf::<PlayerContext>::new(player),
        Action::<CycleWeapon>::new(),
        Bindings::spawn_one((Binding::from(KeyCode::KeyQ), Name::from("Binding"))),
    ));
}

// Add components on the Client entity when it connects
pub(crate) fn add_client_actions(
    trigger: Trigger<OnAdd, Connected>,
    mut commands: Commands
) {
    // the context needs to be added on both client and server
    commands.entity(trigger.target()).insert((
        ClientContext,
        ProjectileReplicationMode::default(),
        GameReplicationMode::default(),
    ));
<<<<<<< HEAD
=======
    // TODO: we should have a way to spawn Inputs/Actions in Update, where they are not affected by rollback!
>>>>>>> b935e790
    commands.spawn((
        ActionOf::<ClientContext>::new(trigger.target()),
        Action::<CycleProjectileMode>::new(),
        // we don't want to retrigger this action during rollback
        DisableRollback,
        bindings![KeyCode::KeyE,],
    ));
    commands.spawn((
        ActionOf::<ClientContext>::new(trigger.target()),
        Action::<CycleReplicationMode>::new(),
        // we don't want to retrigger this action during rollback
        DisableRollback,
        bindings![KeyCode::KeyR,],
    ));
<<<<<<< HEAD
=======
}

pub fn cycle_replication_mode(
    timeline: Single<(&LocalTimeline, Has<Rollback>)>,
    action: Single<(Entity, &ActionValue, &ActionEvents), With<Action<CycleReplicationMode>>>,
) {
    let (timeline, rollback) = timeline.into_inner();
    let tick = timeline.tick();
    let (entity, action_value, action_events) = action.into_inner();
    info!(?tick, ?rollback, ?entity, "CycleReplicationMode PreUpdate action value: {:?}, events: {:?}", action_value, action_events);
}

pub fn cycle_replication_mode_fixed_update(
    timeline: Single<(&LocalTimeline, Has<Rollback>)>,
    action: Single<(Entity, &ActionValue, &ActionEvents), With<Action<CycleReplicationMode>>>,
) {
    let (timeline, rollback) = timeline.into_inner();
    let tick = timeline.tick();
    let (entity, action_value, action_events) = action.into_inner();
    info!(?tick, ?rollback, ?entity, "CycleReplicationMode FixedUpdate action value: {:?}, events: {:?}", action_value, action_events);
>>>>>>> b935e790
}<|MERGE_RESOLUTION|>--- conflicted
+++ resolved
@@ -136,10 +136,7 @@
         ProjectileReplicationMode::default(),
         GameReplicationMode::default(),
     ));
-<<<<<<< HEAD
-=======
     // TODO: we should have a way to spawn Inputs/Actions in Update, where they are not affected by rollback!
->>>>>>> b935e790
     commands.spawn((
         ActionOf::<ClientContext>::new(trigger.target()),
         Action::<CycleProjectileMode>::new(),
@@ -154,8 +151,6 @@
         DisableRollback,
         bindings![KeyCode::KeyR,],
     ));
-<<<<<<< HEAD
-=======
 }
 
 pub fn cycle_replication_mode(
@@ -176,5 +171,4 @@
     let tick = timeline.tick();
     let (entity, action_value, action_events) = action.into_inner();
     info!(?tick, ?rollback, ?entity, "CycleReplicationMode FixedUpdate action value: {:?}, events: {:?}", action_value, action_events);
->>>>>>> b935e790
 }