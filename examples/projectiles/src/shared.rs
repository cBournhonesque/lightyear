use avian2d::prelude::*;
use bevy::diagnostic::LogDiagnosticsPlugin;
use bevy::platform::collections::HashMap;
use bevy::prelude::*;
use bevy::time::Stopwatch;
use bevy_enhanced_input::action::Action;
use bevy_enhanced_input::prelude::*;
use core::ops::DerefMut;
use core::time::Duration;
use leafwing_input_manager::prelude::ActionState;
use lightyear::connection::client::PeerMetadata;
use lightyear::connection::client_of::ClientOf;
use lightyear::core::tick::TickDuration;
use lightyear::prediction::plugin::PredictionSet;
use lightyear::prediction::predicted_history::PredictionHistory;
use lightyear::prelude::*;
use lightyear_avian2d::prelude::LagCompensationSpatialQuery;

use crate::protocol::*;

#[cfg(feature = "server")]
use lightyear::prelude::{Room, RoomEvent};
use lightyear_avian2d::plugin::AvianReplicationMode;

const EPS: f32 = 0.0001;
const BULLET_MOVE_SPEED: f32 = 300.0;
const MAP_LIMIT: f32 = 2000.0;
const HITSCAN_COLLISION_DISTANCE_CHECK: f32 = 2000.0;
const BULLET_COLLISION_DISTANCE_CHECK: f32 = 0.5;

const HITSCAN_LIFETIME: f32 = 0.2;

#[derive(Clone)]
pub struct SharedPlugin;

impl Plugin for SharedPlugin {
    fn build(&self, app: &mut App) {
        app.add_plugins(ProtocolPlugin);

        app.add_observer(rotate_player);
        app.add_observer(move_player);

        // shooting
        app.add_observer(shoot_weapon);
        // - In PreUpdate so that the interpolation tick has been updated (in the previous frame's PostUpdate)
        app.add_systems(PreUpdate, direction_only::handle_projectile_spawn);
        app.add_observer(direction_only::despawn_projectile_spawn);

        // hit detection
        app.add_observer(hit_detection::hitscan_hit_detection);
        app.add_systems(FixedUpdate, hit_detection::bullet_hit_detection);

        app.add_systems(PreUpdate, despawn_after);

        // debug systems
        app.add_systems(FixedLast, fixed_update_log);
        app.add_systems(Last, last_log);

        // every system that is physics-based and can be rolled-back has to be in the `FixedUpdate` schedule
        app.add_systems(
            FixedUpdate,
            (
                // update_weapon_ring_buffer,
                update_hitscan_visuals,
                update_physics_projectiles,
                update_homing_missiles,
            ),
        );

        // both client and server need physics
        // (the client also needs the physics plugin to be able to compute predicted bullet hits)
        app.add_plugins(lightyear::avian2d::plugin::LightyearAvianPlugin {
            replication_mode: AvianReplicationMode::Position,
            ..default()
        });
        app.add_plugins(
            PhysicsPlugins::default()
                .build()
                // disable the position<>transform sync plugins as it is handled by lightyear_avian
                .disable::<PhysicsTransformPlugin>()
                .disable::<PhysicsInterpolationPlugin>()
                .disable::<IslandPlugin>()
                .disable::<IslandSleepingPlugin>(),
        )
        .insert_resource(Gravity(Vec2::ZERO));
    }
}

pub(crate) fn color_from_id(client_id: PeerId) -> Color {
    let h = (((client_id.to_bits().wrapping_mul(90)) % 360) as f32) / 360.0;
    let s = 1.0;
    let l = 0.5;
    Color::hsl(h, s, l)
}

pub(crate) fn rotate_player(
    trigger: On<Fire<MoveCursor>>,
    mut player: Query<(&mut Rotation, &Position), (Without<Bot>, Without<Interpolated>)>,
) {
    if let Ok((mut rotation, position)) = player.get_mut(trigger.context) {
        let angle = Vec2::new(0.0, 1.0).angle_to(trigger.value - position.0);
        // careful to only activate change detection if there was an actual change
        if (angle - rotation.as_radians()).abs() > EPS {
            *rotation = Rotation::from(angle);
        }
    }
}

pub(crate) fn move_player(
    trigger: On<Fire<MovePlayer>>,
    timeline: Single<(&LocalTimeline, Has<Rollback>), Without<ClientOf>>,
    // Confirmed inputs don't get applied on the client! (for the AllInterpolated case)
    mut player: Query<&mut Position, Without<Interpolated>>,
    is_bot: Query<(), With<Bot>>,
) {
    let (timeline, is_rollback) = timeline.into_inner();
    let tick = timeline.tick();
    const PLAYER_MOVE_SPEED: f32 = 1.5;
    if let Ok(mut position) = player.get_mut(trigger.context) {
        if is_bot.get(trigger.context).is_ok() {
            debug!(
                ?tick, ?is_rollback, ?position,
                "Moving player {:?} by {:?}", trigger.context, trigger.value
            );
        }
        let value = trigger.value;
        if value.x > 0.0 {
            position.x += PLAYER_MOVE_SPEED
        }
        if value.x < 0.0 {
            position.x -= PLAYER_MOVE_SPEED
        }
        if value.y > 0.0 {
            position.y += PLAYER_MOVE_SPEED
        }
        if value.y < 0.0 {
            position.y -= PLAYER_MOVE_SPEED
        }
    }
}

pub(crate) fn fixed_update_log(
    timeline: Single<(&LocalTimeline, Has<Rollback>), Without<ClientOf>>,
    player: Query<(Entity, &Position), (With<PlayerMarker>, With<PlayerId>)>,
    // predicted_bullet: Query<
    //     (Entity, &Position, Option<&PredictionHistory<Position>>),
    //     (With<BulletMarker>, Without<Confirmed>),
    // >,
) {
    let (timeline, is_rollback) = timeline.into_inner();
    let tick = timeline.tick();
    for (entity, pos) in player.iter() {
        debug!(?tick, ?entity, ?pos, "Player after fixed update");
    }
    // for (entity, transform, history) in predicted_bullet.iter() {
    //     debug!(
    //         ?tick,
    //         ?entity,
    //         pos = ?transform.translation.truncate(),
    //         ?history,
    //         "Bullet after fixed update"
    //     );
    // }
}

pub(crate) fn last_log(
    timeline: Single<(&LocalTimeline, Option<&InterpolationTimeline>, Has<Rollback>), Without<ClientOf>>,
    player: Query<
        (Entity, Option<&Position>, &Confirmed<Position>, Option<&Rotation>, Option<&Transform>),
        (With<PlayerMarker>, With<PlayerId>, With<Bot>),
    >,
    interpolated_bullet: Query<
        (Entity, Option<&Position>, &Confirmed<Position>, &ConfirmedHistory<Position>, Option<&Transform>),
        (With<BulletMarker>, With<Interpolated>),
    >,
<<<<<<< HEAD
    interpolated_bullet: Query<
        (Entity, Option<&Position>, &Confirmed<Position>, &ConfirmedHistory<Position>, Option<&Transform>),
        (With<BulletMarker>, With<Interpolated>),
    >,
=======
>>>>>>> a0b38d9c
) {
    let (timeline, interpolation_timeline, is_rollback) = timeline.into_inner();
    let tick = timeline.tick();
    let interpolate_tick = interpolation_timeline.map(|t| t.tick());
<<<<<<< HEAD
    for (entity, pos, transform) in player.iter() {
        debug!(
=======
    for (entity, pos, confirmed, rotation, transform) in player.iter() {
        info!(
>>>>>>> a0b38d9c
            ?tick,
            ?entity,
            ?pos,
            ?confirmed,
            ?rotation,
            transform = ?transform.map(|t| t.translation.truncate()),
            "Player after last"
        );
    }
    for (entity, position, confirmed, history, transform) in interpolated_bullet.iter() {
<<<<<<< HEAD
        info!(
=======
        debug!(
>>>>>>> a0b38d9c
            ?tick,
            ?interpolate_tick,
            ?entity,
            ?position,
            ?confirmed,
            ?history,
<<<<<<< HEAD
            pos = ?transform.map(|t| t.translation.truncate()),
=======
            transform = ?transform.map(|t| t.translation.truncate()),
>>>>>>> a0b38d9c
            "Bullet after fixed update"
        );
    }
}

/// Main weapon shooting system that handles all weapon types
pub(crate) fn shoot_weapon(
    trigger: On<Complete<Shoot>>,
    mut commands: Commands,
    timeline: Single<&LocalTimeline, Without<ClientOf>>,
    time: Res<Time>,
    tick_duration: Res<TickDuration>,
    query: SpatialQuery,
    mut player_query: Query<
        (
            &PlayerId,
            // have to use Position/Rotation, as we don't do PositionToTransform until PostUpdate so the Transform is not accurate
            &Position,
            &Rotation,
            &ColorComponent,
            &mut Weapon,
            Option<&ControlledBy>,
        ),
        With<PlayerMarker>,
    >,
    global: Single<
        (
            &ProjectileReplicationMode,
            &GameReplicationMode,
            &WeaponType,
        ),
        With<ClientContext>,
    >,
) {
    let tick = timeline.tick();
    let tick_duration = tick_duration.0;
    let shooter = trigger.context;
    let (projectile_mode, replication_mode, weapon_type) = global.into_inner();

    if let Ok((id, position, rotation, color, mut weapon, controlled_by)) = player_query.get_mut(shooter) {
        let is_server = controlled_by.is_some();
        // Check fire rate
        if let Some(last_fire) = weapon.last_fire_tick {
            let ticks_since_last_fire = tick.0.saturating_sub(last_fire.0);
            let time_since_last_fire = Duration::from_secs_f64(ticks_since_last_fire as f64 / 64.0);
            let min_fire_interval = Duration::from_secs_f32(1.0 / weapon_type.fire_rate());

            if time_since_last_fire < min_fire_interval {
                return; // Too soon to fire again
            }
        }

        weapon.last_fire_tick = Some(tick);

        info!(
            ?weapon_type,
            ?projectile_mode,
            ?tick,
            "Player {:?} shooting",
            shooter
        );
        // Handle replication mode before shooting
        match (weapon_type, projectile_mode) {
            //
            (_, ProjectileReplicationMode::FullEntity) => {
                full_entity::shoot_with_full_entity_replication(
                    &mut commands,
                    &timeline,
                    position,
                    rotation,
                    id,
                    shooter,
                    color,
                    controlled_by,
                    is_server,
                    weapon_type,
                    replication_mode,
                );
            }
            (_, ProjectileReplicationMode::DirectionOnly) => {
                direction_only::shoot_with_direction_only_replication(
                    &mut commands,
                    &timeline,
                    position,
                    rotation,
                    id,
                    shooter,
                    color,
                    controlled_by,
                    is_server,
                    replication_mode,
                    weapon_type,
                );
            }
            // (_, ProjectileReplicationMode::RingBuffer) => {
            //     shoot_with_ring_buffer_replication(
            //         &mut weapon,
            //         &timeline,
            //         transform,
            //         id,
            //         shooter,
            //         weapon_type,
            //     );
            // }
        }
    }
}

/// Ring buffer replication - store projectiles in weapon component
fn shoot_with_ring_buffer_replication(
    weapon: &mut Weapon,
    timeline: &LocalTimeline,
    position: &Position,
    rotation: &Rotation,
    id: &PlayerId,
    shooter: Entity,
    weapon_type: &WeaponType,
) {
    let projectile_info = ProjectileSpawnInfo {
        spawn_tick: timeline.tick(),
        position: *position,
        rotation: *rotation,
        weapon_type: *weapon_type,
    };

    // Add to ring buffer
    weapon.projectile_buffer.push(projectile_info);
    if weapon.projectile_buffer.len() > weapon.buffer_capacity {
        weapon.projectile_buffer.remove(0); // Remove oldest
    }
}

mod hit_detection {
    use super::*;
    pub(crate) fn hitscan_hit_detection(
        trigger: On<Add, HitscanVisual>,
        commands: Commands,
        server: Query<Entity, With<Server>>,
        timeline: Query<&LocalTimeline, Without<ClientOf>>,
        mode: Query<&GameReplicationMode, With<ClientContext>>,
        mut spatial_set: ParamSet<(LagCompensationSpatialQuery, SpatialQuery)>,
        bullet: Query<(&HitscanVisual, &BulletMarker, &PlayerId)>,
        target_query: Query<&GameReplicationMode, With<PlayerMarker>>,
        // the InterpolationDelay component is stored directly on the client entity
        // (the server creates one entity for each client to store client-specific
        // metadata)
        client_query: Query<&InterpolationDelay, With<ClientOf>>,
        mut hit_sender: Query<(&LocalId, &mut EventSender<HitDetected>), With<Client>>,
        mut player_query: Query<AnyOf<(&mut Score, &ControlledBy, &Predicted)>, With<PlayerMarker>>,
    ) {
        let Ok(timeline) = timeline.single() else {
            info!("no unique timeline");
            return;
        };
        let Ok(mode) = mode.single() else {
            info!("no unique mode");
            return;
        };
        let Ok((hitscan, bullet_marker, id)) = bullet.get(trigger.entity) else {
            return;
        };

        let shooter = bullet_marker.shooter;
        let direction = (hitscan.end - hitscan.start).normalize();

        let tick = timeline.tick();
        let is_server = server.single().is_ok();

        // check if we should be running hit detection on the server or client
        if is_server {
            if mode == &GameReplicationMode::ClientSideHitDetection
                || mode == &GameReplicationMode::OnlyInputsReplicated
            {
                return;
            }
        } else {
            if mode != &GameReplicationMode::ClientSideHitDetection
                && mode != &GameReplicationMode::OnlyInputsReplicated
            {
                return;
            }
            let (local_id, _) = hit_sender.single_mut().unwrap();
            if mode == &GameReplicationMode::ClientSideHitDetection && id.0 != local_id.0 {
                // for client-side hit detection, we only tell the server about hits from our own bullets
                return;
            }
            // TODO: ignore bullets that were fired by other clients
        }
        info!(?hitscan, "Hit detection for hitscan");

        match mode {
            GameReplicationMode::ClientPredictedLagComp => {
                let Ok(Some(controlled_by)) = player_query
                    .get(shooter)
                    .map(|(_, controlled_by, _)| controlled_by)
                else {
                    error!("Could not retrieve controlled_by for client {id:?}");
                    return;
                };
                let Ok(delay) = client_query.get(controlled_by.owner) else {
                    error!("Could not retrieve InterpolationDelay for client {id:?}");
                    return;
                };
                let query = spatial_set.p0();
                if let Some(hit_data) = query.cast_ray_predicate(
                    // the delay is sent in every input message; the latest InterpolationDelay received
                    // is stored on the client entity
                    *delay,
                    hitscan.start,
                    Dir2::new_unchecked(direction),
                    HITSCAN_COLLISION_DISTANCE_CHECK,
                    true,
                    // we stop on the first time the predicate is true, i.e. check if we hit a player that is in
                    // the same room (GameReplicationMode) and has a PlayerMarker
                    // this is important to not hit the lag compensation colliders
                    &|entity| target_query.get(entity).is_ok_and(|m| m == mode),
                    // avoid hitting ourselves
                    &mut SpatialQueryFilter::from_excluded_entities([shooter]),
                ) {
                    let target = hit_data.entity;
                    info!(?tick, ?hit_data, ?shooter, ?target, "Hitscan hit detected");
                    // if there is a hit, increment the score
                    if let Ok((Some(mut score), _, _)) = player_query.get_mut(shooter) {
                        info!("Increment score");
                        score.0 += 1;
                    }
                }
            }
            _ => {
                let query = spatial_set.p1();
                if let Some(hit_data) = query.cast_ray_predicate(
                    hitscan.start,
                    Dir2::new_unchecked(direction),
                    HITSCAN_COLLISION_DISTANCE_CHECK,
                    true,
                    &mut SpatialQueryFilter::from_excluded_entities([shooter]),
                    // we stop on the first time the predicate is true, i.e. check if we hit a player that is in
                    // the same room (GameReplicationMode) and has a PlayerMarker
                    // this is important to not hit the lag compensation colliders
                    &|entity| target_query.get(entity).is_ok_and(|m| m == mode),
                ) {
                    let target = hit_data.entity;
                    info!(
                        ?mode,
                        ?tick,
                        ?hit_data,
                        ?shooter,
                        ?target,
                        "Hitscan hit detected"
                    );
                    // if there is a hit, increment the score
                    if let Ok((Some(mut score), _, _)) = player_query.get_mut(shooter) {
                        info!("Increment score");
                        score.0 += 1;
                    }
                    // client-side hit detection: the client needs to notify the server about the hit
                    if !is_server
                        && mode == &GameReplicationMode::ClientSideHitDetection
                        && let Ok((_, mut sender)) = hit_sender.single_mut()
                    {
                        info!("Client detected hit! Sending hit detection trigger to server");
                        sender.trigger::<HitChannel>(HitDetected { shooter, target });
                    }
                }
            }
        }
    }

    /// Hit detection for full-entity bullets
    pub(crate) fn bullet_hit_detection(
        mut commands: Commands,
        server: Query<Entity, With<Server>>,
        timeline: Single<&LocalTimeline, Without<ClientOf>>,
        mode: Single<&GameReplicationMode, With<ClientContext>>,
        mut spatial_set: ParamSet<(LagCompensationSpatialQuery, SpatialQuery)>,
        bullet: Query<(Entity, &Position, &LinearVelocity, &BulletMarker, &PlayerId)>,
        target_query: Query<&GameReplicationMode, With<PlayerMarker>>,
        // the InterpolationDelay component is stored directly on the client entity
        // (the server creates one entity for each client to store client-specific
        // metadata)
        client_query: Query<&InterpolationDelay, With<ClientOf>>,
        mut hit_sender: Query<(&LocalId, &mut EventSender<HitDetected>), With<Client>>,
        mut player_query: Query<AnyOf<(&mut Score, &ControlledBy, &Predicted)>, With<PlayerMarker>>,
    ) {
        let tick = timeline.tick();
        let is_server = server.single().is_ok();
        let mode = mode.into_inner();

        // check if we should be running hit detection on the server or client
        if is_server {
            if mode == &GameReplicationMode::ClientSideHitDetection
                || mode == &GameReplicationMode::OnlyInputsReplicated
            {
                return;
            }
        } else {
            if mode != &GameReplicationMode::ClientSideHitDetection
                && mode != &GameReplicationMode::OnlyInputsReplicated
            {
                return;
            }
        }
        bullet
            .iter()
            .for_each(|(entity, position, velocity, bullet_marker, id)| {
                if mode == &GameReplicationMode::ClientSideHitDetection {
                    let (local_id, _) = hit_sender.single_mut().unwrap();
                    if id.0 != local_id.0 {
                        // for client-side hit detection, we only tell the server about hits from our own bullets
                        return;
                    }
                }
                let shooter = bullet_marker.shooter;
                let Some(direction) = velocity.0.try_normalize() else {
                    info!(
                        ?is_server,
                        "Despawning bullet {entity:?} with invalid velocity {velocity:?}"
                    );
                    commands.entity(entity).try_despawn();
                    return;
                };
                let start = position.0;
                let max_distance = BULLET_COLLISION_DISTANCE_CHECK;

                match mode {
                    GameReplicationMode::ClientPredictedLagComp => {
                        let Ok(Some(controlled)) = player_query
                            .get(shooter)
                            .map(|(_, controlled_by, _)| controlled_by)
                        else {
                            error!("Could not retrieve controlled_by for client {id:?}");
                            return;
                        };
                        let Ok(delay) = client_query.get(controlled.owner) else {
                            error!("Could not retrieve InterpolationDelay for client {id:?}");
                            return;
                        };
                        let query = spatial_set.p0();
                        if let Some(hit_data) = query.cast_ray_predicate(
                            // the delay is sent in every input message; the latest InterpolationDelay received
                            // is stored on the client entity
                            *delay,
                            start,
                            Dir2::new_unchecked(direction),
                            max_distance,
                            true,
                            // we stop on the first time the predicate is true, i.e. check if we hit a player that is in
                            // the same room (GameReplicationMode) and has a PlayerMarker
                            // this is important to not hit the lag compensation colliders
                            &|entity| target_query.get(entity).is_ok_and(|m| m == mode),
                            &mut SpatialQueryFilter::from_excluded_entities([shooter]),
                        ) {
                            // TODO: the client should also predict the hit so that it can show some cosmetics and despawn the bullet!
                            let target = hit_data.entity;
                            info!(?tick, ?hit_data, ?shooter, ?target, "Bullet hit detected");
                            commands.entity(entity).try_despawn();
                            // if there is a hit, increment the score
                            if let Ok((Some(mut score), _, _)) = player_query.get_mut(shooter) {
                                info!("Increment score");
                                score.0 += 1;
                            }
                        }
                    }
                    _ => {
                        let query = spatial_set.p1();
                        if let Some(hit_data) = query.cast_ray_predicate(
                            start,
                            Dir2::new_unchecked(direction),
                            max_distance,
                            true,
                            &mut SpatialQueryFilter::from_excluded_entities([shooter]),
                            // we stop on the first time the predicate is true, i.e. check if we hit a player that is in
                            // the same room (GameReplicationMode) and has a PlayerMarker
                            // this is important to not hit the lag compensation colliders
                            &|entity| target_query.get(entity).is_ok_and(|m| m == mode),
                        ) {
                            let target = hit_data.entity;
                            info!(
                                ?mode,
                                ?tick,
                                ?hit_data,
                                ?shooter,
                                ?target,
                                "Bullet hit detected"
                            );
                            // TODO: this might not be enough because in ClientSideHitDetection the server might re-replicate the bullet?
                            commands.entity(entity).try_despawn();
                            // if there is a hit, increment the score
                            if let Ok((Some(mut score), _, _)) = player_query.get_mut(shooter) {
                                info!("Increment score");
                                score.0 += 1;
                            }
                            // client-side hit detection: the client needs to notify the server about the hit
                            if !is_server
                                && mode == &GameReplicationMode::ClientSideHitDetection
                                && let Ok((_, mut sender)) = hit_sender.single_mut()
                            {
                                info!(
                                    "Client detected hit! Sending hit detection trigger to server"
                                );
                                sender.trigger::<HitChannel>(HitDetected { shooter, target });
                            }
                        }
                    }
                }
            });
    }
}

mod full_entity {
    use core::f32::consts::PI;
    use super::*;

    /// Full entity replication: spawn a replicated entity for the projectile
    /// The entity keeps getting replicated from server to clients
    pub(super) fn shoot_with_full_entity_replication(
        commands: &mut Commands,
        timeline: &LocalTimeline,
        position: &Position,
        rotation: &Rotation,
        id: &PlayerId,
        shooter: Entity,
        color: &ColorComponent,
        controlled_by: Option<&ControlledBy>,
        is_server: bool,
        weapon_type: &WeaponType,
        replication_mode: &GameReplicationMode,
    ) {
        match weapon_type {
            WeaponType::Hitscan => {
                shoot_hitscan(
                    commands,
                    timeline,
                    position,
                    rotation,
                    id,
                    shooter,
                    color,
                    controlled_by,
                    replication_mode,
                );
            }
            WeaponType::LinearProjectile => {
                shoot_linear_projectile(
                    commands,
                    timeline,
                    position,
                    rotation,
                    id,
                    shooter,
                    color,
                    controlled_by,
                    replication_mode,
                    is_server,
                );
            }
            // WeaponType::Shotgun => {
                // shoot_shotgun(
                //     commands,
                //     timeline,
                //     transform,
                //     id,
                //     color,
                //     controlled_by,
                //     replication_mode,
                //     is_server,
                // );
            // }
            // WeaponType::PhysicsProjectile => {
                // shoot_physics_projectile(
                //     commands,
                //     timeline,
                //     transform,
                //     id,
                //     color,
                //     controlled_by,
                //     replication_mode,
                //     is_server,
                // );
            // }
            // WeaponType::HomingMissile => {
                // let target = find_nearest_target(transform);
                // shoot_homing_missile(
                //     commands,
                //     timeline,
                //     transform,
                //     id,
                //     color,
                //     controlled_by,
                //     is_server,
                //     target,
                // );
            // }
        }
    }
    fn shoot_hitscan(
        commands: &mut Commands,
        timeline: &LocalTimeline,
        position: &Position,
        rotation: &Rotation,
        id: &PlayerId,
        shooter: Entity,
        color: &ColorComponent,
        controlled_by: Option<&ControlledBy>,
        replication_mode: &GameReplicationMode,
    ) {
        let tick = timeline.tick();
        let is_server = controlled_by.is_some();
        let up = Vec2::new(0.0, 1.0);
        let start = position.0;
        let end = start + rotation * up * 1000.0; // Long hitscan range

        // For Hitscan, we directly spawn an entity that represents the 'bullet'
        let spawn_bundle = (
            HitscanVisual {
                start,
                end,
                lifetime: 0.0,
                max_lifetime: HITSCAN_LIFETIME,
            },
            // we add BulletMarker to idenfity who the shooter is
            BulletMarker { shooter },
            *color,
            *id,
            Name::new("HitscanProjectileSpawn"),
        );
        info!(?is_server, ?tick, ?shooter, "FullEntity Hitscan shoot");
        if is_server {
            #[cfg(feature = "server")]
            match replication_mode {
                GameReplicationMode::AllPredicted => {
                    // clients predict other clients using their inputs. We still shoot the visual on the server
                    // because the hit detection is done on server-side
                    //
                    // clients don't predict other clients shooting, though (unless they have enough input delay?)
                    // I guess no need to replicate to clients since the entity dies so quickly
                    commands.spawn((
                        spawn_bundle,
                        // no need to replicate to the shooting player since they are predicting their shot
                        // and it's very short-lived
                        Replicate::to_clients(NetworkTarget::AllExceptSingle(id.0)),
                        PredictionTarget::to_clients(NetworkTarget::AllExceptSingle(id.0)),
                        controlled_by.unwrap().clone(),
                        PreSpawned::default(),
                    ));
                    // TODO: how does it work for shots fired by others?
                }
                GameReplicationMode::ClientPredictedNoComp => {
                    commands.spawn((
                        spawn_bundle,
                        // no need to replicate to the shooting player since they are predicting their shot
                        // ans it's very short-lived
                        Replicate::to_clients(NetworkTarget::AllExceptSingle(id.0)),
                        InterpolationTarget::to_clients(NetworkTarget::AllExceptSingle(id.0)),
                        controlled_by.unwrap().clone(),
                    ));
                }
                GameReplicationMode::ClientPredictedLagComp => {
                    commands.spawn((
                        spawn_bundle,
                        // no need to replicate to the shooting player since they are predicting their shot
                        // and it's very short-lived
                        Replicate::to_clients(NetworkTarget::AllExceptSingle(id.0)),
                        InterpolationTarget::to_clients(NetworkTarget::AllExceptSingle(id.0)),
                        controlled_by.unwrap().clone(),
                    ));
                }
                GameReplicationMode::ClientSideHitDetection => {
                    commands.spawn((
                        spawn_bundle,
                        // no need to replicate to the shooting player since they are predicting their shot
                        Replicate::to_clients(NetworkTarget::AllExceptSingle(id.0)),
                        PredictionTarget::to_clients(NetworkTarget::Single(id.0)),
                        InterpolationTarget::to_clients(NetworkTarget::AllExceptSingle(id.0)),
                        controlled_by.unwrap().clone(),
                        PreSpawned::default(),
                    ));
                }
                GameReplicationMode::AllInterpolated => {
                    commands.spawn((
                        spawn_bundle,
                        Replicate::to_clients(NetworkTarget::All),
                        InterpolationTarget::to_clients(NetworkTarget::All),
                        controlled_by.unwrap().clone(),
                    ));
                }
                GameReplicationMode::OnlyInputsReplicated => {}
            }
        } else {
            // Visuals are purely client-side
            match replication_mode {
                GameReplicationMode::AllPredicted => {
                    // should we predict other clients shooting? I guess yes?
                    //  this observer will also trigger for remove clients
                    commands.spawn((spawn_bundle, PreSpawned::default()));
                }
                GameReplicationMode::ClientPredictedNoComp
                | GameReplicationMode::ClientPredictedLagComp => {
                    commands.spawn((spawn_bundle, PreSpawned::default()));
                }
                GameReplicationMode::ClientSideHitDetection => {
                    commands.spawn((spawn_bundle, PreSpawned::default()));
                    // do hit detection
                }
                GameReplicationMode::AllInterpolated => {
                    // we don't spawn anything, it will be replicated to us
                }
                GameReplicationMode::OnlyInputsReplicated => {
                    // do hit detection
                    commands.spawn((spawn_bundle, DeterministicPredicted));
                }
            }
        }
    }

    fn shoot_linear_projectile(
        commands: &mut Commands,
        timeline: &LocalTimeline,
        position: &Position,
        rotation: &Rotation,
        id: &PlayerId,
        shooter: Entity,
        color: &ColorComponent,
        controlled_by: Option<&ControlledBy>,
        replication_mode: &GameReplicationMode,
        is_server: bool,
    ) {
        let velocity = LinearVelocity(*rotation * Vec2::new(0.0, 1.0) * BULLET_MOVE_SPEED);
        let bullet_bundle = (
            *position,
            *rotation,
            velocity,
            DespawnAfter(Timer::new(Duration::from_secs(3), TimerMode::Once)),
            RigidBody::Kinematic,
            *id,
            *color,
            BulletMarker { shooter },
            Name::new("LinearProjectile"),
        );
        info!(?bullet_bundle, "Shooting FullEntity LinearProjectile");
        if is_server {
            #[cfg(feature = "server")]
            match replication_mode {
                GameReplicationMode::AllPredicted => {
                    // We do not predict other players shooting? or should we do it if we received the input in time?
                    commands.spawn((
                        bullet_bundle,
                        // we predict-spawn the bullet on the client, so we need to also add PreSpawned on the server
                        PreSpawned::default(),
                        Replicate::to_clients(NetworkTarget::All),
                        PredictionTarget::to_clients(NetworkTarget::All),
                        controlled_by.unwrap().clone(),
                    ));
                }
                GameReplicationMode::ClientPredictedNoComp
                | GameReplicationMode::ClientPredictedLagComp
                | GameReplicationMode::ClientSideHitDetection => {
                    commands.spawn((
                        bullet_bundle,
                        // we predict-spawn the bullet on the client, so we need to also add PreSpawned on the server
                        PreSpawned::default(),
                        Replicate::to_clients(NetworkTarget::All),
                        PredictionTarget::to_clients(NetworkTarget::Single(id.0)),
                        InterpolationTarget::to_clients(NetworkTarget::AllExceptSingle(id.0)),
                        // only replicate RigidBody to the shooter. We don't want interpolated bullets to have RigidBody
                        ComponentReplicationOverrides::<RigidBody>::default().disable_all().enable_for(shooter),
                        controlled_by.unwrap().clone(),
                    ));
                }
                GameReplicationMode::AllInterpolated => {
                    commands.spawn((
                        bullet_bundle,
                        Replicate::to_clients(NetworkTarget::All),
                        InterpolationTarget::to_clients(NetworkTarget::All),
                        // We don't want interpolated bullets to have RigidBody
                        ComponentReplicationOverrides::<RigidBody>::default().disable_all(),
                        controlled_by.unwrap().clone(),
                    ));
                }
                GameReplicationMode::OnlyInputsReplicated => {}
            }
        } else {
            match replication_mode {
                GameReplicationMode::AllPredicted => {
                    // should we predict other clients shooting?
                    commands.spawn((bullet_bundle, PreSpawned::default()));
                }
                GameReplicationMode::ClientPredictedNoComp
                | GameReplicationMode::ClientPredictedLagComp
                | GameReplicationMode::ClientSideHitDetection => {
                    commands.spawn((bullet_bundle, PreSpawned::default()));
                }
                GameReplicationMode::AllInterpolated => {
                    // we don't spawn anything, it will be replicated to us
                }
                GameReplicationMode::OnlyInputsReplicated => {
                    commands.spawn((bullet_bundle, DeterministicPredicted));
                }
            }
        }
    }

    fn shoot_shotgun(
        commands: &mut Commands,
        timeline: &LocalTimeline,
        position: &Position,
        rotation: &Rotation,
        id: &PlayerId,
        shooter: Entity,
        color: &ColorComponent,
        controlled_by: Option<&ControlledBy>,
        replication_mode: &GameReplicationMode,
        is_server: bool,
    ) {
        let pellet_count = 8;
        let spread_angle = PI / 6.0; // 30 degrees spread

        for i in 0..pellet_count {
            let angle_offset = (i as f32 - (pellet_count - 1) as f32 / 2.0) * spread_angle
                / (pellet_count - 1) as f32;

            let mut new_rotation = rotation.add_angle_fast(angle_offset);
            let velocity = LinearVelocity(new_rotation * Vec2::new(0.0, BULLET_MOVE_SPEED * 0.8));

            let pellet_bundle = (
                *position,
                new_rotation,
                velocity,
                RigidBody::Kinematic,
                *id,
                *color,
                BulletMarker { shooter },
                ShotgunPellet {
                    pellet_index: i,
                    spread_angle: angle_offset,
                },
                Name::new("ShotgunPellet"),
            );

            let salt = i as u64;

            if is_server {
                #[cfg(feature = "server")]
                commands.spawn((
                    pellet_bundle,
                    PreSpawned::default_with_salt(salt),
                    DespawnAfter(Timer::new(Duration::from_secs(2), TimerMode::Once)),
                    Replicate::to_clients(NetworkTarget::All),
                    PredictionTarget::to_clients(NetworkTarget::Single(id.0)),
                    InterpolationTarget::to_clients(NetworkTarget::AllExceptSingle(id.0)),
                    controlled_by.unwrap().clone(),
                ));
            } else {
                commands.spawn((pellet_bundle, PreSpawned::default_with_salt(salt)));
            }
        }
    }

    fn shoot_physics_projectile(
        commands: &mut Commands,
        timeline: &LocalTimeline,
        position: &Position,
        rotation: &Rotation,
        id: &PlayerId,
        shooter: Entity,
        color: &ColorComponent,
        controlled_by: Option<&ControlledBy>,
        replication_mode: &GameReplicationMode,
        is_server: bool,
    ) {
        let bullet_bundle = (
            *position,
            *rotation,
            LinearVelocity(*rotation * Vec2::new(0.0, BULLET_MOVE_SPEED * 0.6)),
            RigidBody::Dynamic, // Use dynamic for physics interactions
            Collider::circle(BULLET_SIZE),
            Restitution::new(0.8), // Bouncy
            *id,
            *color,
            BulletMarker { shooter },
            PhysicsProjectile {
                bounce_count: 0,
                max_bounces: 3,
                deceleration: 50.0,
            },
            Name::new("PhysicsProjectile"),
        );

        if is_server {
            #[cfg(feature = "server")]
            commands.spawn((
                bullet_bundle,
                PreSpawned::default(),
                DespawnAfter(Timer::new(Duration::from_secs(5), TimerMode::Once)),
                Replicate::to_clients(NetworkTarget::All),
                PredictionTarget::to_clients(NetworkTarget::Single(id.0)),
                InterpolationTarget::to_clients(NetworkTarget::AllExceptSingle(id.0)),
                controlled_by.unwrap().clone(),
            ));
        } else {
            commands.spawn((bullet_bundle, PreSpawned::default()));
        }
    }

    fn shoot_homing_missile(
        commands: &mut Commands,
        timeline: &LocalTimeline,
        position: &Position,
        rotation: &Rotation,
        id: &PlayerId,
        shooter: Entity,
        color: &ColorComponent,
        controlled_by: Option<&ControlledBy>,
        is_server: bool,
        target: Option<Entity>,
    ) {
        let missile_bundle = (
            *position,
            *rotation,
            LinearVelocity(*rotation * Vec2::new(0.0, BULLET_MOVE_SPEED * 0.4)),
            RigidBody::Kinematic,
            *id,
            *color,
            BulletMarker { shooter },
            HomingMissile {
                target_entity: target,
                turn_speed: 2.0,
                acceleration: 100.0,
            },
            Name::new("HomingMissile"),
        );

        if is_server {
            #[cfg(feature = "server")]
            commands.spawn((
                missile_bundle,
                PreSpawned::default(),
                DespawnAfter(Timer::new(Duration::from_secs(8), TimerMode::Once)),
                Replicate::to_clients(NetworkTarget::All),
                PredictionTarget::to_clients(NetworkTarget::Single(id.0)),
                InterpolationTarget::to_clients(NetworkTarget::AllExceptSingle(id.0)),
                controlled_by.unwrap().clone(),
            ));
        } else {
            commands.spawn((missile_bundle, PreSpawned::default()));
        }
    }
}

/// To save bandwidth, the server only sends a message 'Client Fired Bullet'
pub(crate) mod direction_only {
    use core::f32::consts::PI;
    use super::*;

    /// Identifies the ProjectileSpawn that spawned the bullet
    #[derive(Component, Debug)]
    #[relationship(relationship_target = Bullets)]
    pub struct BulletOf(Entity);

    /// Bullets spawned by a ProjectileSpawn
    #[derive(Component, Debug)]
    #[relationship_target(relationship = BulletOf, linked_spawn)]
    pub struct Bullets(Vec<Entity>);

    /// Direction-only replication - only replicate spawn parameters
    pub(crate) fn shoot_with_direction_only_replication(
        commands: &mut Commands,
        timeline: &LocalTimeline,
        position: &Position,
        rotation: &Rotation,
        id: &PlayerId,
        shooter: Entity,
        color: &ColorComponent,
        controlled_by: Option<&ControlledBy>,
        is_server: bool,
        replication_mode: &GameReplicationMode,
        weapon_type: &WeaponType,
    ) {
        let speed = match weapon_type {
            WeaponType::Hitscan => 1000.0, // Instant
            WeaponType::LinearProjectile => BULLET_MOVE_SPEED,
            // WeaponType::Shotgun => BULLET_MOVE_SPEED * 0.8,
            // WeaponType::PhysicsProjectile => BULLET_MOVE_SPEED * 0.6,
            // WeaponType::HomingMissile => BULLET_MOVE_SPEED * 0.4,
        };

        // TODO: for hitscan, maybe we can just do similar to FullEntity replication? We add HitscanVisual
        let spawn_info = ProjectileSpawn {
            spawn_tick: timeline.tick(),
            position: *position,
            rotation: *rotation,
            speed,
            color: *color,
            weapon_type: *weapon_type,
            shooter,
            player_id: id.0,
        };
        info!(?spawn_info, "Shooting ProjectileSpawn");
        let spawn_bundle = (spawn_info, Name::new("ProjectileSpawn"));

        // TODO: instead of replicating an entity; we can just send a one-off message?
        //  but how to do prediction?
        // TODO: with entity:
        //  - prediction: client predicted the SpawnInfo entity and spawned children projectile entities
        //     if we were mispredicting and the client didn't shoot, then we have to despawn all the predicted projectiles
        //  - interpolation: ideally the client interpolates by adjusting the position to account for the exact fire tick

        if is_server {
            #[cfg(feature = "server")]
            match replication_mode {
                // - Server spawns ProjectileSpawn
                //   - Spawns a child entity with the bullet that is not replicated
                //   - when the child dies we need to despawn the parent
                // - Client spawns a PreSpawned ProjectileSpawn
                //   - Spawns a child entity with the bullet
                // -> On PreSpawned mismatch, the ProjectileSpawn entity will be despawned, so the child bullets too
                // -> On PreSpawned match, we get a Confirmed ProjectileSpawn and a Predicted ProjectileSpawn that has a child.
                // -> InterestManagement can be applied since it's an entity
                GameReplicationMode::AllPredicted => {
                    commands.spawn((
                        spawn_bundle,
                        Replicate::to_clients(NetworkTarget::All),
                        PredictionTarget::to_clients(NetworkTarget::All),
                        controlled_by.unwrap().clone(),
                        PreSpawned::default(),
                    ));
                }
                GameReplicationMode::ClientPredictedNoComp
                | GameReplicationMode::ClientPredictedLagComp
                | GameReplicationMode::ClientSideHitDetection => {
                    commands.spawn((
                        spawn_bundle,
                        Replicate::to_clients(NetworkTarget::All),
                        PredictionTarget::to_clients(NetworkTarget::Single(id.0)),
                        InterpolationTarget::to_clients(NetworkTarget::AllExceptSingle(id.0)),
                        PreSpawned::default(),
                        controlled_by.unwrap().clone(),
                    ));
                }
                GameReplicationMode::AllInterpolated => {
                    commands.spawn((
                        spawn_bundle,
                        Replicate::to_clients(NetworkTarget::All),
                        InterpolationTarget::to_clients(NetworkTarget::All),
                        PreSpawned::default(),
                        controlled_by.unwrap().clone(),
                    ));
                }
                GameReplicationMode::OnlyInputsReplicated => {}
            }
        } else {
            match replication_mode {
                GameReplicationMode::AllPredicted => {
                    // TODO: if there is a mismatch, how do we make sure that the bullet gets corrected?
                    //  e.g. the server has a ProjectileSpawn data, the client used a different ProjectileSpawn data which doesn't match (because for example its initial position incorrect)
                    //  - we could set PredictionMode::Full for ProjectileSpawn, but if there is a rollback we would simply update the value of ProjectileSpawn, without re-triggering an OnAdd observer
                    //  - we want the previous Bullet(s) to be despawned, so that on rollback we re-shoot a bullet on the client from the new position.
                    //    Maybe we can let components register a custom `prepare_rollback` fn? Or emit a custom Rollback event for each entity/component that was rolled back? That way the client could use that
                    //    to despawn the Bullets.
                    // should we predict other clients shooting?
                    commands.spawn((spawn_bundle, PreSpawned::default()));
                }
                GameReplicationMode::ClientPredictedNoComp
                | GameReplicationMode::ClientPredictedLagComp
                | GameReplicationMode::ClientSideHitDetection => {
                    commands.spawn((spawn_bundle, PreSpawned::default()));
                }
                GameReplicationMode::AllInterpolated => {
                    // TODO: we need to spawn the projectile at the correct interpolation delay on the client
                    //  i.e. if the shot was at tick T, then we should only spawn once the interpolation_timeline
                    //  reaches tick t. -> store a buffer of ProjectileSpawn to spawn.

                    // OR: the client receives the ProjectileSpawn. Since there is no PreSpawned it knows it's interpolated
                    //  and it spawns the bullet at the correct offset from the player ?
                }
                GameReplicationMode::OnlyInputsReplicated => {
                    commands.spawn((spawn_bundle, DeterministicPredicted));
                }
            }
        }
    }

    /// Handle ProjectileSpawn by spawning child entities for projectiles
    ///
    /// - Prediction: the client will PreSpawn the ProjectileSpawn entity, at which point they will locally spawn
    ///    a bullet. Then they will receive the Replicated (ProjectileSpawn, Prespawned) from the server which will match
    ///    with their prespawned ProjectileSpawn.
    ///
    /// - Interpolation: the client receives a Replicated (Confirmed) and Interpolated entities with ProjectileSpawn.
    ///     The Replicated entity doesn't spawn any bullet.
    ///     The Interpolated entity spawns a bullet only when the interpolation tick reaches the shooter tick.
    ///
    ///   NOTE: this could have been an observer if we were only handling predicted spawns. For interpolated spawns
    ///     we need to make it a system because we need to check the interpolation_tick every tick
    pub(crate) fn handle_projectile_spawn(
        mut commands: Commands,
        timeline: Single<(&LocalTimeline, Option<&InterpolationTimeline>), Without<ClientOf>>,
        tick_duration: Res<TickDuration>,
        spawn_query: Query<
            (Entity, &ProjectileSpawn, Has<Interpolated>),
            // avoid spawning bullets multiple times for one ProjectileSpawn
            Without<Bullets>,
        >,
    ) {
        let (local_timeline, interpolated_timeline) = timeline.into_inner();
        let current_tick = local_timeline.tick();
        spawn_query
            .iter()
            .for_each(|(entity, spawn_info, interpolated)| {
                // TODO: account for interpolation overstep?
                // in the interpolated case, we wait until the interpolation tick has been reached to spawn the bullet
                if interpolated
                    && let Some(interpolation_tick) = interpolated_timeline.map(|t| t.tick())
                    && interpolation_tick < spawn_info.spawn_tick
                {
                    info!(?interpolation_tick, "Waiting for interpolation_tick to spawn ProjectileSpawn with spawn tick {:?}", spawn_info.spawn_tick);
                    return;
                }
                match spawn_info.weapon_type {
                    WeaponType::Hitscan => {
                        // TODO: spawn the hitscan at the right time on the Interpolation Timeline!
                        // Create hitscan visual child entity
                        spawn_hitscan_visual(&mut commands, spawn_info, entity, current_tick);
                    }
                    WeaponType::LinearProjectile => {
                        // Create linear projectile child entity
                        spawn_linear_projectile_child(
                            &mut commands,
                            spawn_info,
                            entity,
                            current_tick,
                            tick_duration.0,
                        );
                    }
                    // WeaponType::Shotgun => {
                        // // Create shotgun pellets
                        // spawn_shotgun_pellets(
                        //     &mut commands,
                        //     spawn_info,
                        //     color,
                        //     shooter,
                        //     current_tick,
                        //     tick_duration.0,
                        //     is_predicted,
                        //     is_interpolated,
                        // );
                    // }
                    // WeaponType::PhysicsProjectile => {
                        // // Create physics projectile child entity
                        // spawn_physics_projectile_child(
                        //     &mut commands,
                        //     spawn_info,
                        //     color,
                        //     shooter,
                        //     current_tick,
                        //     tick_duration.0,
                        //     is_predicted,
                        //     is_interpolated,
                        // );
                    // }
                    // WeaponType::HomingMissile => {
                        // // Create homing missile child entity
                        // spawn_homing_missile_child(
                        //     &mut commands,
                        //     spawn_info,
                        //     color,
                        //     shooter,
                        //     current_tick,
                        //     tick_duration.0,
                        //     is_predicted,
                        //     is_interpolated,
                        // );
                    // }
                }
            });
    }

    /// When the child bullet gets despawned, despawn the parent ProjectileSpawn entity
    pub(crate) fn despawn_projectile_spawn(
        trigger: On<Remove, BulletOf>,
        bullet: Query<&BulletOf, With<BulletMarker>>,
        mut commands: Commands,
    ) {
        if let Ok(child_of) = bullet.get(trigger.entity)
            && let Ok(mut c) = commands.get_entity(child_of.0)
        {
            c.try_despawn();
        }
    }

    /// Spawn hitscan visual as child entity of the ProjectileSpawn entity
    fn spawn_hitscan_visual(
        commands: &mut Commands,
        spawn_info: &ProjectileSpawn,
        spawn_entity: Entity,
        current_tick: Tick,
    ) {
        let start = spawn_info.position.0;
        let end = spawn_info.rotation * Vec2::new(0.0, 1000.0);

        let visual_bundle = (
            HitscanVisual {
                start,
                end,
                lifetime: 0.0,
                max_lifetime: HITSCAN_LIFETIME,
            },
            BulletMarker {
                shooter: spawn_info.shooter,
            },
            spawn_info.color,
            PlayerId(spawn_info.player_id),
            BulletOf(spawn_entity),
            DisableRollback,
            Name::new("HitscanVisual"),
        );
        info!("Spawning hitscan visual: {:?}", visual_bundle);
        commands.spawn(visual_bundle);
    }

    /// Spawn linear projectile as child entity
    fn spawn_linear_projectile_child(
        commands: &mut Commands,
        spawn_info: &ProjectileSpawn,
        spawn_entity: Entity,
        current_tick: Tick,
        tick_duration: Duration,
    ) {
        let position = spawn_info.position;
        let rotation = spawn_info.rotation;

        // // For interpolation, adjust spawn position to account for delay
        // if is_interpolated {
        //     let ticks_elapsed = current_tick.0.saturating_sub(spawn_info.spawn_tick.0);
        //     let time_elapsed = ticks_elapsed as f32 * tick_duration.as_secs_f32();
        //     position += spawn_info.direction * spawn_info.speed * time_elapsed;
        //     transform.translation = position.extend(0.0);
        // }

        // transform.rotation = Quat::from_rotation_z(angle);
        info!(?current_tick, ?position, "Spawning DirectionOnly LinearProjectile");

        let bullet_bundle = (
            position,
            rotation,
            LinearVelocity(rotation * Vec2::new(0.0, spawn_info.speed)),
            RigidBody::Kinematic,
            PlayerId(spawn_info.player_id),
            spawn_info.color,
            BulletMarker {
                shooter: spawn_info.shooter,
            },
            DespawnAfter(Timer::new(Duration::from_secs(3), TimerMode::Once)),
            // The entity is not predicted, so we want to disable it during rollbacks, otherwise it will start
            // jumping forward on rollbacks.
            BulletOf(spawn_entity),
            DisableRollback,
            Name::new("LinearProjectile"),
        );
        // the bullet itself is not PreSpawned, its parent entity is
        commands.spawn(bullet_bundle);
    }

    /// Spawn shotgun pellets as child entities
    fn spawn_shotgun_pellets(
        commands: &mut Commands,
        spawn_info: &ProjectileSpawn,
        spawn_entity: Entity,
        current_tick: Tick,
        tick_duration: Duration,
    ) {
        let pellet_count = 8;
        let spread_angle = PI / 6.0; // 30 degrees spread

        let position = spawn_info.position;
        let rotation = spawn_info.rotation;

        for i in 0..pellet_count {
            let angle_offset = (i as f32 - (pellet_count - 1) as f32 / 2.0) * spread_angle
                / (pellet_count - 1) as f32;

            let new_rotation = rotation.add_angle_fast(angle_offset);

            // // For interpolation, adjust spawn position to account for delay
            // if is_interpolated {
            //     let ticks_elapsed = current_tick.0.saturating_sub(spawn_info.spawn_tick.0);
            //     let time_elapsed = ticks_elapsed as f32 * tick_duration.as_secs_f32();
            //     position += pellet_direction * spawn_info.speed * 0.8 * time_elapsed;
            //     transform.translation = position.extend(0.0);
            // }

            let pellet_bundle = (
                position,
                new_rotation,
                LinearVelocity(new_rotation * Vec2::new(0.0, spawn_info.speed * 0.8)),
                RigidBody::Kinematic,
                PlayerId(spawn_info.player_id),
                spawn_info.color,
                BulletMarker {
                    shooter: spawn_info.shooter,
                },
                ShotgunPellet {
                    pellet_index: i,
                    spread_angle: angle_offset,
                },
                DespawnAfter(Timer::new(Duration::from_secs(2), TimerMode::Once)),
                BulletOf(spawn_entity),
                DisableRollback,
                Name::new("ShotgunPellet"),
            );

            commands.spawn(pellet_bundle);
        }
    }

    /// Spawn physics projectile as child entity
    fn spawn_physics_projectile_child(
        commands: &mut Commands,
        spawn_info: &ProjectileSpawn,
        spawn_entity: Entity,
        current_tick: Tick,
        tick_duration: Duration,
    ) {
        // // For interpolation, adjust spawn position to account for delay
        // if is_interpolated {
        //     let ticks_elapsed = current_tick.0.saturating_sub(spawn_info.spawn_tick.0);
        //     let time_elapsed = ticks_elapsed as f32 * tick_duration.as_secs_f32();
        //     position += spawn_info.direction * spawn_info.speed * 0.6 * time_elapsed;
        //     transform.translation = position.extend(0.0);
        // }

        let position = spawn_info.position;
        let rotation = spawn_info.rotation;

        let bullet_bundle = (
            position,
            rotation,
            LinearVelocity(rotation * Vec2::new(0.0, spawn_info.speed * 0.6)),
            RigidBody::Dynamic,
            Collider::circle(BULLET_SIZE),
            Restitution::new(0.8),
            PlayerId(spawn_info.player_id),
            spawn_info.color,
            BulletMarker {
                shooter: spawn_info.shooter,
            },
            PhysicsProjectile {
                bounce_count: 0,
                max_bounces: 3,
                deceleration: 50.0,
            },
            DespawnAfter(Timer::new(Duration::from_secs(5), TimerMode::Once)),
            BulletOf(spawn_entity),
            DisableRollback,
            Name::new("PhysicsProjectile"),
        );

        commands.spawn(bullet_bundle);
    }

    /// Spawn homing missile as child entity
    fn spawn_homing_missile_child(
        commands: &mut Commands,
        spawn_info: &ProjectileSpawn,
        spawn_entity: Entity,
        current_tick: Tick,
        tick_duration: Duration,
    ) {
        // For interpolation, adjust spawn position to account for delay
        // if is_interpolated {
        //     let ticks_elapsed = current_tick.0.saturating_sub(spawn_info.spawn_tick.0);
        //     let time_elapsed = ticks_elapsed as f32 * tick_duration.as_secs_f32();
        //     position += spawn_info.direction * spawn_info.speed * 0.4 * time_elapsed;
        //     transform.translation = position.extend(0.0);
        // }

        let position = spawn_info.position;
        let rotation = spawn_info.rotation;
        let missile_bundle = (
            position,
            rotation,
            LinearVelocity(rotation * Vec2::new(0.0, spawn_info.speed * 0.4)),
            RigidBody::Kinematic,
            PlayerId(spawn_info.player_id),
            spawn_info.color,
            BulletMarker {
                shooter: spawn_info.shooter,
            },
            HomingMissile {
                target_entity: None, // TODO: find nearest target
                turn_speed: 2.0,
                acceleration: 100.0,
            },
            DespawnAfter(Timer::new(Duration::from_secs(8), TimerMode::Once)),
            BulletOf(spawn_entity),
            DisableRollback,
            Name::new("HomingMissile"),
        );
        commands.spawn(missile_bundle);
    }
}

/// The direction-only method still involves replicating a new entity for each bullet.
/// That can be expensive because of:
/// - entity mapping has to be done
/// - new entities are replicated via a reliable channel
/// - a temporary 'fake' entity has to be spawned
///
/// Instead we can use a ring buffer Component on the shooter entity that contains the list of projectiles to shoot
/// The client gets replicated this ring buffer unreliably and maintains an index of the projectiles it already shot.
///
/// We still get the benefits of world replication: interest management is enabled.
mod ring_buffer {
    use super::*;

    /// System to process ring buffer projectiles and spawn them
    pub(crate) fn update_weapon_ring_buffer(
        mut commands: Commands,
        timeline: Single<&LocalTimeline, Without<ClientOf>>,
        mut query: Query<
            (
                Entity,
                &mut Weapon,
                &PlayerId,
                &ColorComponent,
                Option<&ControlledBy>,
            ),
            With<PlayerMarker>,
        >,
    ) {
        let current_tick = timeline.tick();

        for (shooter, mut weapon, player_id, color, controlled_by) in query.iter_mut() {
            // Process projectiles that should be spawned based on their tick
            let mut projectiles_to_spawn = Vec::new();

            for (i, projectile_info) in weapon.projectile_buffer.iter().enumerate() {
                let ticks_since_spawn = current_tick.0.saturating_sub(projectile_info.spawn_tick.0);

                // Spawn if it's the right time (within the last few ticks to avoid missing)
                if ticks_since_spawn <= 2 {
                    projectiles_to_spawn.push(i);
                }
            }

            let is_server = controlled_by.is_some();

            for &index in &projectiles_to_spawn {
                if let Some(projectile_info) = weapon.projectile_buffer.get(index) {
                    spawn_projectile_from_buffer(
                        &mut commands,
                        projectile_info,
                        player_id,
                        shooter,
                        color,
                        controlled_by,
                        is_server,
                    );
                }
            }

            // Clean up old projectiles from buffer
            weapon.projectile_buffer.retain(|p| {
                let ticks_since_spawn = current_tick.0.saturating_sub(p.spawn_tick.0);
                ticks_since_spawn < 64 * 5 // Keep for 5 seconds
            });
        }
    }

    fn spawn_projectile_from_buffer(
        commands: &mut Commands,
        projectile_info: &ProjectileSpawnInfo,
        player_id: &PlayerId,
        shooter: Entity,
        color: &ColorComponent,
        controlled_by: Option<&ControlledBy>,
        is_server: bool,
    ) {
        let speed = match projectile_info.weapon_type {
            WeaponType::LinearProjectile => BULLET_MOVE_SPEED,
            // WeaponType::Shotgun => BULLET_MOVE_SPEED * 0.8,
            // WeaponType::PhysicsProjectile => BULLET_MOVE_SPEED * 0.6,
            // WeaponType::HomingMissile => BULLET_MOVE_SPEED * 0.4,
            _ => BULLET_MOVE_SPEED, // Default for hitscan weapons (though they shouldn't use ring buffer)
        };
        let position = projectile_info.position;
        let rotation = projectile_info.rotation;
        let bullet_bundle = (
            position,
            rotation,
            LinearVelocity(rotation * Vec2::new(0.0, speed)),
            RigidBody::Kinematic,
            *player_id,
            *color,
            BulletMarker { shooter },
            Name::new("RingBufferProjectile"),
        );

        if is_server {
            #[cfg(feature = "server")]
            commands.spawn((
                bullet_bundle,
                DespawnAfter(Timer::new(Duration::from_secs(3), TimerMode::Once)),
                Replicate::to_clients(NetworkTarget::All),
                PredictionTarget::to_clients(NetworkTarget::Single(player_id.0)),
                InterpolationTarget::to_clients(NetworkTarget::AllExceptSingle(player_id.0)),
                controlled_by.unwrap().clone(),
            ));
        } else {
            commands.spawn(bullet_bundle);
        }
    }
}

fn find_nearest_target(
    transform: &Transform,
    bot_query: &Query<
        (Entity, &Transform),
        (
            Or<(With<PredictedBot>, With<InterpolatedBot>)>,
            Without<PlayerMarker>,
        ),
    >,
) -> Option<Entity> {
    let player_pos = transform.translation.truncate();

    bot_query
        .iter()
        .min_by(|(_, a_transform), (_, b_transform)| {
            let a_dist = a_transform
                .translation
                .truncate()
                .distance_squared(player_pos);
            let b_dist = b_transform
                .translation
                .truncate()
                .distance_squared(player_pos);
            a_dist
                .partial_cmp(&b_dist)
                .unwrap_or(core::cmp::Ordering::Equal)
        })
        .map(|(entity, _)| entity)
}

/// Update hitscan visual effects
pub(crate) fn update_hitscan_visuals(
    mut commands: Commands,
    time: Res<Time>,
    mut query: Query<(Entity, &mut HitscanVisual)>,
) {
    for (entity, mut visual) in query.iter_mut() {
        visual.lifetime += time.delta_secs();
        if visual.lifetime >= visual.max_lifetime {
            info!(?entity, "despawn hitscan");
            commands.entity(entity).try_despawn();
        }
    }
}

/// Update physics projectiles (apply deceleration)
pub(crate) fn update_physics_projectiles(
    time: Res<Time>,
    mut query: Query<(&mut LinearVelocity, &PhysicsProjectile)>,
) {
    for (mut velocity, physics) in query.iter_mut() {
        let current_speed = velocity.length();
        if current_speed > 0.0 {
            let deceleration = physics.deceleration * time.delta_secs();
            let new_speed = (current_speed - deceleration).max(0.0);
            velocity.0 = velocity.normalize() * new_speed;
        }
    }
}

/// Update homing missiles
pub(crate) fn update_homing_missiles(
    time: Res<Time>,
    mut missile_query: Query<(&mut Transform, &mut LinearVelocity, &HomingMissile)>,
    target_query: Query<
        &Transform,
        (
            Or<(With<PredictedBot>, With<InterpolatedBot>)>,
            Without<HomingMissile>,
        ),
    >,
) {
    for (mut missile_transform, mut velocity, homing) in missile_query.iter_mut() {
        if let Some(target_entity) = homing.target_entity {
            if let Ok(target_transform) = target_query.get(target_entity) {
                let missile_pos = missile_transform.translation.truncate();
                let target_pos = target_transform.translation.truncate();
                let to_target = (target_pos - missile_pos).normalize();

                let current_dir = velocity.normalize();
                let turn_factor = homing.turn_speed * time.delta_secs();
                let new_dir = (current_dir + to_target * turn_factor).normalize();

                let current_speed = velocity.length();
                let new_speed = current_speed + homing.acceleration * time.delta_secs();

                velocity.0 = new_dir * new_speed;

                // Update missile rotation to face direction
                let angle = Vec2::new(0.0, 1.0).angle_to(new_dir);
                missile_transform.rotation = Quat::from_rotation_z(angle);
            }
        }
    }
}

#[derive(Component, Clone, PartialEq, Debug)]
pub struct DespawnAfter(pub Timer);

/// Resource to track room entities for each replication mode
#[derive(Resource, Debug)]
pub struct Rooms {
    pub rooms: HashMap<GameReplicationMode, Entity>,
}

impl Default for Rooms {
    fn default() -> Self {
        Self {
            rooms: HashMap::default(),
        }
    }
}

/// Despawn entities after their timer has finished
fn despawn_after(
    time: Res<Time>,
    mut commands: Commands,
    mut query: Query<(Entity, &mut DespawnAfter)>,
) {
    for (entity, mut despawn_after) in query.iter_mut() {
        despawn_after.0.tick(time.delta());
        if despawn_after.0.is_finished() {
            commands.entity(entity).try_despawn();
        }
    }
}

pub fn player_bundle(client_id: PeerId, mode: GameReplicationMode) -> impl Bundle {
    let y = (client_id.to_bits() as f32 * 50.0) % 500.0 - 250.0;
    let color = color_from_id(client_id);
    (
        // the context needs to be inserted on the server, and will be replicated to the client
        PlayerContext,
        Score(0),
        PlayerId(client_id),
        RigidBody::Kinematic,
        Position::from_xy(0.0, y),
        Rotation::default(),
        ColorComponent(color),
        PlayerMarker,
        Weapon::default(),
        Name::new("Player"),
        Collider::rectangle(PLAYER_SIZE, PLAYER_SIZE),
        // Track the replication mode of the player
        mode,
    )
}<|MERGE_RESOLUTION|>--- conflicted
+++ resolved
@@ -28,7 +28,7 @@
 const HITSCAN_COLLISION_DISTANCE_CHECK: f32 = 2000.0;
 const BULLET_COLLISION_DISTANCE_CHECK: f32 = 0.5;
 
-const HITSCAN_LIFETIME: f32 = 0.2;
+const HITSCAN_LIFETIME: f32 = 0.15;
 
 #[derive(Clone)]
 pub struct SharedPlugin;
@@ -173,24 +173,12 @@
         (Entity, Option<&Position>, &Confirmed<Position>, &ConfirmedHistory<Position>, Option<&Transform>),
         (With<BulletMarker>, With<Interpolated>),
     >,
-<<<<<<< HEAD
-    interpolated_bullet: Query<
-        (Entity, Option<&Position>, &Confirmed<Position>, &ConfirmedHistory<Position>, Option<&Transform>),
-        (With<BulletMarker>, With<Interpolated>),
-    >,
-=======
->>>>>>> a0b38d9c
 ) {
     let (timeline, interpolation_timeline, is_rollback) = timeline.into_inner();
     let tick = timeline.tick();
     let interpolate_tick = interpolation_timeline.map(|t| t.tick());
-<<<<<<< HEAD
-    for (entity, pos, transform) in player.iter() {
+    for (entity, pos, confirmed, rotation, transform) in player.iter() {
         debug!(
-=======
-    for (entity, pos, confirmed, rotation, transform) in player.iter() {
-        info!(
->>>>>>> a0b38d9c
             ?tick,
             ?entity,
             ?pos,
@@ -201,22 +189,14 @@
         );
     }
     for (entity, position, confirmed, history, transform) in interpolated_bullet.iter() {
-<<<<<<< HEAD
-        info!(
-=======
         debug!(
->>>>>>> a0b38d9c
             ?tick,
             ?interpolate_tick,
             ?entity,
             ?position,
             ?confirmed,
             ?history,
-<<<<<<< HEAD
-            pos = ?transform.map(|t| t.translation.truncate()),
-=======
             transform = ?transform.map(|t| t.translation.truncate()),
->>>>>>> a0b38d9c
             "Bullet after fixed update"
         );
     }
@@ -255,16 +235,24 @@
     let tick_duration = tick_duration.0;
     let shooter = trigger.context;
     let (projectile_mode, replication_mode, weapon_type) = global.into_inner();
+    info!(?tick, ?shooter, "Shoot!");
 
     if let Ok((id, position, rotation, color, mut weapon, controlled_by)) = player_query.get_mut(shooter) {
         let is_server = controlled_by.is_some();
         // Check fire rate
         if let Some(last_fire) = weapon.last_fire_tick {
-            let ticks_since_last_fire = tick.0.saturating_sub(last_fire.0);
+            let ticks_since_last_fire = tick - last_fire;
             let time_since_last_fire = Duration::from_secs_f64(ticks_since_last_fire as f64 / 64.0);
             let min_fire_interval = Duration::from_secs_f32(1.0 / weapon_type.fire_rate());
 
             if time_since_last_fire < min_fire_interval {
+                info!(
+                    ?weapon_type,
+                    ?projectile_mode,
+                    ?last_fire,
+                    ?shooter,
+                    ?tick,
+                    "Cannot shoot, too soon!");
                 return; // Too soon to fire again
             }
         }
@@ -659,7 +647,7 @@
                     replication_mode,
                 );
             }
-            WeaponType::LinearProjectile => {
+            WeaponType::Bullet => {
                 shoot_linear_projectile(
                     commands,
                     timeline,
@@ -854,9 +842,9 @@
             *id,
             *color,
             BulletMarker { shooter },
-            Name::new("LinearProjectile"),
+            Name::new("Bullet"),
         );
-        info!(?bullet_bundle, "Shooting FullEntity LinearProjectile");
+        info!(?bullet_bundle, "Shooting FullEntity Bullet");
         if is_server {
             #[cfg(feature = "server")]
             match replication_mode {
@@ -1097,7 +1085,7 @@
     ) {
         let speed = match weapon_type {
             WeaponType::Hitscan => 1000.0, // Instant
-            WeaponType::LinearProjectile => BULLET_MOVE_SPEED,
+            WeaponType::Bullet => BULLET_MOVE_SPEED,
             // WeaponType::Shotgun => BULLET_MOVE_SPEED * 0.8,
             // WeaponType::PhysicsProjectile => BULLET_MOVE_SPEED * 0.6,
             // WeaponType::HomingMissile => BULLET_MOVE_SPEED * 0.4,
@@ -1241,7 +1229,7 @@
                         // Create hitscan visual child entity
                         spawn_hitscan_visual(&mut commands, spawn_info, entity, current_tick);
                     }
-                    WeaponType::LinearProjectile => {
+                    WeaponType::Bullet => {
                         // Create linear projectile child entity
                         spawn_linear_projectile_child(
                             &mut commands,
@@ -1350,14 +1338,14 @@
 
         // // For interpolation, adjust spawn position to account for delay
         // if is_interpolated {
-        //     let ticks_elapsed = current_tick.0.saturating_sub(spawn_info.spawn_tick.0);
+        //     let ticks_elapsed = current_tick. - spawn_info.spawn_tick;
         //     let time_elapsed = ticks_elapsed as f32 * tick_duration.as_secs_f32();
         //     position += spawn_info.direction * spawn_info.speed * time_elapsed;
         //     transform.translation = position.extend(0.0);
         // }
 
         // transform.rotation = Quat::from_rotation_z(angle);
-        info!(?current_tick, ?position, "Spawning DirectionOnly LinearProjectile");
+        info!(?current_tick, ?position, "Spawning DirectionOnly Bullet");
 
         let bullet_bundle = (
             position,
@@ -1374,7 +1362,7 @@
             // jumping forward on rollbacks.
             BulletOf(spawn_entity),
             DisableRollback,
-            Name::new("LinearProjectile"),
+            Name::new("Bullet"),
         );
         // the bullet itself is not PreSpawned, its parent entity is
         commands.spawn(bullet_bundle);
@@ -1402,7 +1390,7 @@
 
             // // For interpolation, adjust spawn position to account for delay
             // if is_interpolated {
-            //     let ticks_elapsed = current_tick.0.saturating_sub(spawn_info.spawn_tick.0);
+            //     let ticks_elapsed = current_tick - spawn_info.spawn_tick;
             //     let time_elapsed = ticks_elapsed as f32 * tick_duration.as_secs_f32();
             //     position += pellet_direction * spawn_info.speed * 0.8 * time_elapsed;
             //     transform.translation = position.extend(0.0);
@@ -1442,7 +1430,7 @@
     ) {
         // // For interpolation, adjust spawn position to account for delay
         // if is_interpolated {
-        //     let ticks_elapsed = current_tick.0.saturating_sub(spawn_info.spawn_tick.0);
+        //     let ticks_elapsed = current_tick - spawn_info.spawn_tick;
         //     let time_elapsed = ticks_elapsed as f32 * tick_duration.as_secs_f32();
         //     position += spawn_info.direction * spawn_info.speed * 0.6 * time_elapsed;
         //     transform.translation = position.extend(0.0);
@@ -1487,7 +1475,7 @@
     ) {
         // For interpolation, adjust spawn position to account for delay
         // if is_interpolated {
-        //     let ticks_elapsed = current_tick.0.saturating_sub(spawn_info.spawn_tick.0);
+        //     let ticks_elapsed = current_tick - spawn_info.spawn_tick;
         //     let time_elapsed = ticks_elapsed as f32 * tick_duration.as_secs_f32();
         //     position += spawn_info.direction * spawn_info.speed * 0.4 * time_elapsed;
         //     transform.translation = position.extend(0.0);
@@ -1554,7 +1542,7 @@
             let mut projectiles_to_spawn = Vec::new();
 
             for (i, projectile_info) in weapon.projectile_buffer.iter().enumerate() {
-                let ticks_since_spawn = current_tick.0.saturating_sub(projectile_info.spawn_tick.0);
+                let ticks_since_spawn = current_tick - projectile_info.spawn_tick;
 
                 // Spawn if it's the right time (within the last few ticks to avoid missing)
                 if ticks_since_spawn <= 2 {
@@ -1580,7 +1568,7 @@
 
             // Clean up old projectiles from buffer
             weapon.projectile_buffer.retain(|p| {
-                let ticks_since_spawn = current_tick.0.saturating_sub(p.spawn_tick.0);
+                let ticks_since_spawn = current_tick - p.spawn_tick;
                 ticks_since_spawn < 64 * 5 // Keep for 5 seconds
             });
         }
@@ -1596,7 +1584,7 @@
         is_server: bool,
     ) {
         let speed = match projectile_info.weapon_type {
-            WeaponType::LinearProjectile => BULLET_MOVE_SPEED,
+            WeaponType::Bullet => BULLET_MOVE_SPEED,
             // WeaponType::Shotgun => BULLET_MOVE_SPEED * 0.8,
             // WeaponType::PhysicsProjectile => BULLET_MOVE_SPEED * 0.6,
             // WeaponType::HomingMissile => BULLET_MOVE_SPEED * 0.4,
