--- conflicted
+++ resolved
@@ -543,10 +543,7 @@
                     visual_bundle,
                     // no need to replicate to the shooting player since they are predicting their shot
                     Replicate::to_clients(NetworkTarget::AllExceptSingle(id.0)),
-<<<<<<< HEAD
-=======
                     ClientHitDetection,
->>>>>>> b935e790
                 ));
                 // TODO: client detects hits for the bullets they fire and then send message to the server
             }
