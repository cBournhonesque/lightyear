--- conflicted
+++ resolved
@@ -36,17 +36,7 @@
 impl Plugin for ExampleServerPlugin {
     fn build(&self, app: &mut App) {
         app.add_systems(Startup, init);
-<<<<<<< HEAD
-        // app.add_systems(
-        //     PreUpdate,
-        //     // This system will replicate the inputs of a client to other
-        //     // clients so that a client can predict other clients.
-        //     replicate_inputs.after(InputSystemSet::ReceiveInputs),
-        // );
-        app.add_systems(FixedUpdate, (handle_character_actions, player_shoot, despawn_system));
-=======
         app.add_systems(FixedUpdate, handle_character_actions);
->>>>>>> c3a01246
         app.add_systems(Update, handle_connections);
     }
 }
@@ -95,7 +85,7 @@
                         spawned_at: time.elapsed_secs(),
                         lifetime: Duration::from_millis(10000),
                     },
-                    RigidBody::Dynamic, 
+                    RigidBody::Dynamic,
                     position.clone(),
                     Rotation::default(),
                     LinearVelocity(Vec3::Z * 10.),  // arbitrary direction since we are just testing rollbacks
