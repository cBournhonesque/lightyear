--- conflicted
+++ resolved
@@ -26,20 +26,6 @@
 
 pprof = { version = "0.14.0", features = ["flamegraph", "frame-pointer"] }
 criterion = { version = "0.5", features = ["html_reports"] }
-<<<<<<< HEAD
-crossbeam-channel = "0.5.10"
-bevy = { version = "0.15.0", default-features = true, features = [
-    "bevy_core_pipeline",
-    "multi_threaded",
-    "bevy_state",
-] }
-divan = "0.1.14"
-serde = { version = "1.0.188", features = ["derive"] }
-
-bitcode = "0.6.0-beta.1"
-rand = "0.8.5"
-=======
->>>>>>> 717c4b33
 rand_chacha = "0.3.1"
 bitcode = "0.6.0-beta.1"
 divan = "0.1.14"
