--- conflicted
+++ resolved
@@ -113,14 +113,11 @@
     pub fn tick(&self) -> Tick {
         self.tick
     }
-<<<<<<< HEAD
-=======
 
     /// Increment the LocalTimeline by `delta`
     pub fn apply_delta(&mut self, delta: i16) {
         self.tick = self.tick + delta;
     }
->>>>>>> 5b3a88ee
 }
 
 /// Increment the local tick at each FixedUpdate
