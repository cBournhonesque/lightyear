name: Deploy website
on:
  push:
    paths:
      - "book/**"
      - "examples/**"
      - "lightyear/**"
    branches:
      - website

jobs:
  deploy:
    runs-on: ubuntu-latest
    permissions:
      contents: write  # To push a branch
      pages: write  # To push to a GitHub Pages site
      id-token: write # To update the deployment status
    steps:
      - uses: actions/checkout@v4
        with:
          fetch-depth: 0
      - name: Install latest mdbook
        run: |
          tag=$(curl 'https://api.github.com/repos/rust-lang/mdbook/releases/latest' | jq -r '.tag_name')
          url="https://github.com/rust-lang/mdbook/releases/download/${tag}/mdbook-${tag}-x86_64-unknown-linux-gnu.tar.gz"
          mkdir mdbook
          curl -sSL $url | tar -xz --directory=./mdbook
          echo `pwd`/mdbook >> $GITHUB_PATH
      - name: Install stable toolchain
        uses: dtolnay/rust-toolchain@stable
      - name: Install mdbook-mermaid
        run: cargo install mdbook-mermaid
      - name: Install mdbook-linkcheck
        run: cargo install mdbook-linkcheck
      - name: Build Book
        run: |
          cd book
          mdbook build
          cd ..
      - name: Install trunk
        run: |
          cargo install --git https://github.com/trunk-rs/trunk trunk
      - name: Build Examples
        run: |
          rustup target add wasm32-unknown-unknown
          cd examples/bullet_prespawn
          trunk build --release
          cd ../..
          cd examples/client_replication
          trunk build --release
          cd ../..
          cd examples/interest_management
          trunk build --release
          cd ../..
          cd examples/leafwing_inputs
          trunk build --release
          cd ../..
          cd examples/priority
          trunk build --release
          cd ../..
          cd examples/replication_groups
          trunk build --release
          cd ../..
          cd examples/simple_box
          trunk build --release
          cd ../..
      - name: Setup Pages
<<<<<<< HEAD
        uses: actions/configure-pages@v4
      - name: Tar artifact
        shell: sh
        run: |
          tar \
          --dereference --hard-dereference \
          --exclude=.git \
          --exclude=.github \
          -cvf "$RUNNER_TEMP/artifact.tar" \
          ./examples/**/dist \
          -C book ./book
=======
        uses: actions/configure-pages@v5
>>>>>>> 568b7a6a
      - name: Upload artifact
        uses: actions/upload-artifact@v4
        with:
          name: github-pages
          path: ${{ runner.temp }}/artifact.tar
      - name: Deploy to GitHub Pages
        id: deployment
        uses: actions/deploy-pages@v4<|MERGE_RESOLUTION|>--- conflicted
+++ resolved
@@ -65,8 +65,7 @@
           trunk build --release
           cd ../..
       - name: Setup Pages
-<<<<<<< HEAD
-        uses: actions/configure-pages@v4
+        uses: actions/configure-pages@v5
       - name: Tar artifact
         shell: sh
         run: |
@@ -77,9 +76,6 @@
           -cvf "$RUNNER_TEMP/artifact.tar" \
           ./examples/**/dist \
           -C book ./book
-=======
-        uses: actions/configure-pages@v5
->>>>>>> 568b7a6a
       - name: Upload artifact
         uses: actions/upload-artifact@v4
         with:
