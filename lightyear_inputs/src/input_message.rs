--- conflicted
+++ resolved
@@ -17,11 +17,8 @@
 use lightyear_interpolation::plugin::InterpolationDelay;
 use serde::de::DeserializeOwned;
 use serde::{Deserialize, Serialize};
-<<<<<<< HEAD
 use tracing::{debug, info};
-=======
-use tracing::debug;
->>>>>>> f0e46d27
+use lightyear_core::tick::TickDuration;
 use lightyear_core::tick::TickDuration;
 
 /// Enum indicating the target entity for the input.
@@ -171,13 +168,9 @@
             if previous_end_tick.is_some_and(|t| tick > t) {
                 previous_predicted_input = previous_predicted_input.map(|prev| {
                     let mut prev = prev;
-<<<<<<< HEAD
                     info!("About to decay input {prev:?} at tick {tick:?}. Tick duration: {tick_duration:?}");
                     prev.decay_tick(tick_duration);
                     info!("After decay input {prev:?} at tick {tick:?}");
-=======
-                    prev.decay_tick(tick_duration);
->>>>>>> f0e46d27
                     prev
                 });
             }
