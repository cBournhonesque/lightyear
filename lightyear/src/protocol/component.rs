use crate::utils::collections::HashMap;
use bevy::ecs::component::{ComponentId, Mutable};
use bevy::ecs::entity::MapEntities;
<<<<<<< HEAD
use bevy::prelude::{App, Component, EntityWorldMut, Mut, Reflect, Resource, TypePath, World};
use bevy::ptr::Ptr;
=======
use bevy::prelude::{
    App, Component, Entity, EntityWorldMut, Mut, Reflect, Resource, TypePath, World,
};
use bevy::ptr::{OwningPtr, Ptr};
>>>>>>> 7ca527c2
use serde::de::DeserializeOwned;
use serde::Serialize;
use std::alloc::Layout;
use std::any::TypeId;
use std::fmt::Debug;
use std::hash::Hash;
use std::ops::{Add, Mul};
use std::ptr::NonNull;

use tracing::{debug, error, trace};

use crate::client::components::ComponentSyncMode;
use crate::client::config::ClientConfig;
use crate::client::interpolation::{add_interpolation_systems, add_prepare_interpolation_systems};
use crate::client::prediction::plugin::{
    add_non_networked_rollback_systems, add_prediction_systems, add_resource_rollback_systems,
};
use crate::prelude::client::SyncComponent;
use crate::prelude::server::ServerConfig;
use crate::prelude::{ChannelDirection, Message, Tick};
use crate::protocol::delta::ErasedDeltaFns;
use crate::protocol::registry::{NetId, TypeKind, TypeMapper};
use crate::protocol::serialize::{ErasedSerializeFns, SerializeFns};
use crate::serialize::reader::Reader;
use crate::serialize::SerializationError;
use crate::shared::events::connection::ConnectionEvents;
use crate::shared::replication::delta::{DeltaMessage, Diffable};
use crate::shared::replication::entity_map::{EntityMap, ReceiveEntityMap};

pub type ComponentNetId = NetId;

#[derive(thiserror::Error, Debug)]
pub enum ComponentError {
    #[error("component is not registered in the protocol")]
    NotRegistered,
    #[error("missing replication functions for component")]
    MissingReplicationFns,
    #[error("missing serialization functions for component")]
    MissingSerializationFns,
    #[error("missing delta compression functions for component")]
    MissingDeltaFns,
    #[error("delta compression error: {0}")]
    DeltaCompressionError(String),
    #[error("component error: {0}")]
    SerializationError(#[from] SerializationError),
}

/// A [`Resource`] that will keep track of all the [`Components`](Component) that can be replicated.
///
///
/// ### Adding Components
///
/// You register components by calling the [`register_component`](AppComponentExt::register_component) method directly on the App.
/// You can provide a [`ChannelDirection`] to specify if the component should be sent from the client to the server, from the server to the client, or both.
///
/// A component needs to implement the `Serialize`, `Deserialize` and `PartialEq` traits.
///
/// ```rust
/// use bevy::prelude::*;
/// use serde::{Deserialize, Serialize};
/// use lightyear::prelude::*;
///
/// #[derive(Component, PartialEq, Serialize, Deserialize)]
/// struct MyComponent;
///
/// fn add_components(app: &mut App) {
///   app.register_component::<MyComponent>(ChannelDirection::Bidirectional);
/// }
/// ```
///
/// ### Customizing Component behaviour
///
/// There are some cases where you might want to define additional behaviour for a component.
///
/// #### Entity Mapping
/// If the component contains [`Entities`](bevy::prelude::Entity), you need to specify how those entities
/// will be mapped from the remote world to the local world.
///
/// Provided that your type implements [`MapEntities`], you can extend the protocol to support this behaviour, by
/// calling the [`add_map_entities`](ComponentRegistration::add_map_entities) method.
///
/// #### Prediction
/// When client-prediction is enabled, we create two distinct entities on the client when the server replicates an entity: a Confirmed entity and a Predicted entity.
/// The Confirmed entity will just get updated when the client receives the server updates, while the Predicted entity will be updated by the client's prediction system.
///
/// Components are not synced from the Confirmed entity to the Predicted entity by default, you have to enable this behaviour.
/// You can do this by calling the [`add_prediction`](ComponentRegistration::add_prediction) method.
/// You will have to provide a [`ComponentSyncMode`] that defines the behaviour of the prediction system.
///
/// #### Correction
/// When client-prediction is enabled, there might be cases where there is a mismatch between the state of the Predicted entity
/// and the state of the Confirmed entity. In this case, we rollback by snapping the Predicted entity to the Confirmed entity and replaying the last few frames.
///
/// However, rollbacks that do an instant update can be visually jarring, so we provide the option to smooth the rollback process over a few frames.
/// You can do this by calling the [`add_correction_fn`](ComponentRegistration::add_correction_fn) method.
///
/// If your component implements the [`Linear`] trait, you can use the [`add_linear_correction_fn`](ComponentRegistration::add_linear_correction_fn) method,
/// which provides linear interpolation.
///
/// #### Interpolation
/// Similarly to client-prediction, we create two distinct entities on the client when the server replicates an entity: a Confirmed entity and an Interpolated entity.
/// The Confirmed entity will just get updated when the client receives the server updates, while the Interpolated entity will be updated by the client's interpolation system,
/// which will interpolate between two Confirmed states.
///
/// Components are not synced from the Confirmed entity to the Interpolated entity by default, you have to enable this behaviour.
/// You can do this by calling the [`add_interpolation`](ComponentRegistration::add_interpolation) method.
/// You will have to provide a [`ComponentSyncMode`] that defines the behaviour of the interpolation system.
///
/// You will also need to provide an interpolation function that will be used to interpolate between two states.
/// If your component implements the [`Linear`] trait, you can use the [`add_linear_interpolation_fn`](ComponentRegistration::add_linear_interpolation_fn) method,
/// which means that we will interpolate using linear interpolation.
///
/// You can also use your own interpolation function by using the [`add_interpolation_fn`](ComponentRegistration::add_interpolation_fn) method.
///
/// ```rust
/// use bevy::prelude::*;
/// use lightyear::prelude::*;
/// use lightyear::prelude::client::*;
///
/// #[derive(Component, Clone, PartialEq, Serialize, Deserialize)]
/// struct MyComponent(f32);
///
/// fn my_lerp_fn(start: &MyComponent, other: &MyComponent, t: f32) -> MyComponent {
///    MyComponent(start.0 * (1.0 - t) + other.0 * t)
/// }
///
///
/// fn add_messages(app: &mut App) {
///   app.register_component::<MyComponent>(ChannelDirection::ServerToClient)
///       .add_prediction(ComponentSyncMode::Full)
///       .add_interpolation(ComponentSyncMode::Full)
///       .add_interpolation_fn(my_lerp_fn);
/// }
/// ```
#[derive(Debug, Default, Clone, Resource, PartialEq, TypePath)]
pub struct ComponentRegistry {
    temp_write_buffer: TempWriteBuffer,
    component_id_to_kind: HashMap<ComponentId, ComponentKind>,
    kind_to_component_id: HashMap<ComponentKind, ComponentId>,
    pub(crate) replication_map: HashMap<ComponentKind, ReplicationMetadata>,
    interpolation_map: HashMap<ComponentKind, InterpolationMetadata>,
    prediction_map: HashMap<ComponentKind, PredictionMetadata>,
    serialize_fns_map: HashMap<ComponentKind, ErasedSerializeFns>,
    delta_fns_map: HashMap<ComponentKind, ErasedDeltaFns>,
    pub(crate) kind_map: TypeMapper<ComponentKind>,
}

/// Temporary buffer to store component data that we want to insert
/// using `entity_world_mut.insert_by_ids`
#[derive(Debug, Default, Clone, PartialEq, TypePath)]
struct TempWriteBuffer {
    // temporary buffers to store the deserialized data to batch write
    // Raw storage where we can store the deserialized data bytes
    raw_bytes: Vec<u8>,
    // Positions of each component in the `raw_bytes` buffer
    component_ptrs_indices: Vec<usize>,
    // List of component ids
    component_ids: Vec<ComponentId>,
    // Position of the `component_ptr_indices` and `component_ids` list
    // This is needed because we can write into the buffer recursively.
    // For example if we write component A in the buffer, then call entity_mut_world.insert(A),
    // we might trigger an observer that inserts(B) in the buffer before it can be cleared
    cursor: usize,
}

impl TempWriteBuffer {
    fn is_empty(&self) -> bool {
        self.cursor == self.component_ids.len()
    }
    // TODO: also write a similar function for component removals, to handle recursive removals!

    /// Inserts the components that were buffered inside the EntityWorldMut
    ///
    /// SAFETY: `buffer_insert_raw_ptrs` must have been called beforehand
    unsafe fn batch_insert(&mut self, entity_world_mut: &mut EntityWorldMut) {
        if self.is_empty() {
            return;
        }
        // apply all commands from start_cursor to end
        // SAFETY: a value was insert in the cursor in a previous call to `buffer_insert_raw_ptrs`
        let start = self.cursor;
        // set the cursor position so that recursive calls only start reading the buffer from this
        // position
        self.cursor = self.component_ids.len();
        let start_index = self.component_ptrs_indices[start];
        // apply all buffer contents from `start` to the end
        unsafe {
            entity_world_mut.insert_by_ids(
                &self.component_ids[start..],
                self.component_ptrs_indices[start..].iter().map(|index| {
                    let ptr = NonNull::new_unchecked(self.raw_bytes.as_mut_ptr().add(*index));
                    OwningPtr::new(ptr)
                }),
            )
        };
        // clear the raw bytes that we inserted in the entity_world_mut
        self.component_ptrs_indices.drain(start..);
        self.component_ids.drain(start..);
        self.raw_bytes.drain(start_index..);
        self.cursor = start;
    }

    /// Store the component's raw bytes into a temporary buffer so that we can get an OwningPtr to it
    /// This function is called for all components that will be added to an entity, so that we can
    /// insert them all at once using `entity_world_mut.insert_by_ids`
    ///
    /// SAFETY:
    /// - the component C must match the `component_id `
    pub(crate) unsafe fn buffer_insert_raw_ptrs<C: Component>(
        &mut self,
        mut component: C,
        component_id: ComponentId,
    ) {

        let layout = Layout::new::<C>();
        let ptr = NonNull::new_unchecked(&mut component).cast::<u8>();
        // make sure the Drop trait is not called when the `component` variable goes out of scope
        std::mem::forget(component);
        let count = layout.size();
        self.raw_bytes.reserve(count);
        let space = NonNull::new_unchecked(self.raw_bytes.spare_capacity_mut()).cast::<u8>();
        space.copy_from_nonoverlapping(ptr, count);
        let length = self.raw_bytes.len();
        self.raw_bytes.set_len(length + count);
        self.component_ptrs_indices.push(length);
        self.component_ids.push(component_id);
    }
}

#[derive(Debug, Clone, PartialEq)]
pub struct ReplicationMetadata {
    pub direction: ChannelDirection,
    pub delta_compression_id: ComponentId,
    pub replicate_once_id: ComponentId,
    pub write: RawWriteFn,
    pub buffer_insert_fn: RawBufferInsertFn,
    pub remove: Option<RawBufferRemoveFn>,
}

#[derive(Debug, Clone, PartialEq)]
pub struct PredictionMetadata {
    pub prediction_mode: ComponentSyncMode,
    pub correction: Option<unsafe fn()>,
    /// Function used to compare the confirmed component with the predicted component's history
    /// to determine if a rollback is needed. Returns true if we should do a rollback.
    /// Will default to a PartialEq::ne implementation, but can be overriden.
    pub should_rollback: unsafe fn(),
    pub buffer_sync: SyncFn,
}

impl PredictionMetadata {
    fn default_from<C: SyncComponent>(mode: ComponentSyncMode) -> Self {
        let should_rollback: ShouldRollbackFn<C> = <C as PartialEq>::ne;
        Self {
            prediction_mode: mode,
            correction: None,
            should_rollback: unsafe {
                std::mem::transmute::<for<'a, 'b> fn(&'a C, &'b C) -> bool, unsafe fn()>(
                    should_rollback,
                )
            },
            buffer_sync: ComponentRegistry::buffer_sync::<C>,
        }
    }
}

#[derive(Debug, Clone, PartialEq)]
pub struct InterpolationMetadata {
    pub interpolation_mode: ComponentSyncMode,
    pub interpolation: Option<unsafe fn()>,
    pub custom_interpolation: bool,
}

type RawBufferRemoveFn = fn(&mut ComponentRegistry);
type RawWriteFn = fn(
    &ComponentRegistry,
    &mut Reader,
    Tick,
    &mut EntityWorldMut,
    &mut ReceiveEntityMap,
    &mut ConnectionEvents,
) -> Result<(), ComponentError>;

type RawBufferInsertFn = fn(
    &mut ComponentRegistry,
    &mut Reader,
    Tick,
    &mut EntityWorldMut,
    &mut ReceiveEntityMap,
    &mut ConnectionEvents,
) -> Result<(), ComponentError>;

type SyncFn = fn(&mut ComponentRegistry, confirmed: Entity, predicted: Entity, &World);

/// Function used to interpolate from one component state (`start`) to another (`other`)
/// t goes from 0.0 (`start`) to 1.0 (`other`)
pub type LerpFn<C> = fn(start: &C, other: &C, t: f32) -> C;

/// Function that returns true if a rollback is needed, by comparing the server's value with the client's predicted value.
/// Defaults to PartialEq::ne
type ShouldRollbackFn<C> = fn(this: &C, that: &C) -> bool;

pub trait Linear {
    fn lerp(start: &Self, other: &Self, t: f32) -> Self;
}

impl<C> Linear for C
where
    for<'a> &'a C: Mul<f32, Output = C>,
    C: Add<C, Output = C>,
{
    fn lerp(start: &Self, other: &Self, t: f32) -> Self {
        start * (1.0 - t) + other * t
    }
}

impl ComponentRegistry {
    pub fn net_id<C: 'static>(&self) -> ComponentNetId {
        self.kind_map
            .net_id(&ComponentKind::of::<C>())
            .copied()
            .unwrap_or_else(|| panic!("Component {} is not registered", std::any::type_name::<C>()))
    }
    pub fn get_net_id<C: 'static>(&self) -> Option<ComponentNetId> {
        self.kind_map.net_id(&ComponentKind::of::<C>()).copied()
    }

    /// Return the name of the component from the [`ComponentKind`]
    pub fn name(&self, kind: ComponentKind) -> &'static str {
        self.serialize_fns_map.get(&kind).unwrap().type_name
    }

    pub fn is_registered<C: 'static>(&self) -> bool {
        self.kind_map.net_id(&ComponentKind::of::<C>()).is_some()
    }

    /// Check that the protocol is correct:
    /// - emits warnings for every component that has prediction/interpolation metadata but wasn't registered
    pub fn check(&self) {
        for component_kind in self.prediction_map.keys() {
            if !self.serialize_fns_map.contains_key(component_kind) {
                panic!(
                    "A component has prediction metadata but wasn't registered for serialization"
                );
            }
        }
        for (component_kind, interpolation_data) in &self.interpolation_map {
            if interpolation_data.interpolation_mode == ComponentSyncMode::Full
                && interpolation_data.interpolation.is_none()
                && !interpolation_data.custom_interpolation
            {
                let name = self
                    .serialize_fns_map
                    .get(component_kind)
                    .unwrap()
                    .type_name;
                panic!("The Component {name:?} was registered for interpolation with ComponentSyncMode::FULL but no interpolation function was provided!");
            }
        }
    }

    pub(crate) fn register_component<C: Component + Message + Serialize + DeserializeOwned>(
        &mut self,
        world: &mut World,
    ) {
        self.register_component_custom_serde(world, SerializeFns::<C>::default());
    }

    pub(crate) fn register_component_custom_serde<C: Component + Message>(
        &mut self,
        world: &mut World,
        serialize_fns: SerializeFns<C>,
    ) {
        let component_kind = self.kind_map.add::<C>();
        let component_id = world.register_component::<C>();
        self.component_id_to_kind
            .insert(component_id, component_kind);
        self.kind_to_component_id
            .insert(component_kind, component_id);
        self.serialize_fns_map.insert(
            component_kind,
            ErasedSerializeFns::new_custom_serde::<C>(serialize_fns),
        );
    }
}

mod serialize {
    use super::*;
    use crate::serialize::reader::Reader;
    use crate::serialize::writer::Writer;
    use crate::serialize::ToBytes;
    use crate::shared::replication::entity_map::SendEntityMap;

    impl ComponentRegistry {
        pub(crate) fn try_add_map_entities<C: Clone + MapEntities + 'static>(&mut self) {
            let kind = ComponentKind::of::<C>();
            if let Some(erased_fns) = self.serialize_fns_map.get_mut(&kind) {
                erased_fns.add_map_entities::<C>();
            }
        }

        pub(crate) fn add_map_entities<C: Clone + MapEntities + 'static>(&mut self) {
            let kind = ComponentKind::of::<C>();
            let erased_fns = self.serialize_fns_map.get_mut(&kind).unwrap_or_else(|| {
                panic!(
                    "Component {} is not part of the protocol",
                    std::any::type_name::<C>()
                )
            });
            erased_fns.add_map_entities::<C>();
        }

        /// Returns true if we have a registered `map_entities` function for this component type
        pub(crate) fn is_map_entities<C: 'static>(&self) -> bool {
            let kind = ComponentKind::of::<C>();
            let erased_fns = self
                .serialize_fns_map
                .get(&kind)
                .expect("the component is not part of the protocol");
            erased_fns.map_entities.is_some()
        }

        /// Returns true if we have a registered `map_entities` function for this component type
        pub(crate) fn erased_is_map_entities(&self, kind: ComponentKind) -> bool {
            let erased_fns = self
                .serialize_fns_map
                .get(&kind)
                .expect("the component is not part of the protocol");
            erased_fns.map_entities.is_some()
        }

        pub(crate) fn serialize<C: Message>(
            &self,
            component: &mut C,
            writer: &mut Writer,
            entity_map: Option<&mut SendEntityMap>,
        ) -> Result<(), ComponentError> {
            let kind = ComponentKind::of::<C>();
            let erased_fns = self
                .serialize_fns_map
                .get(&kind)
                .ok_or(ComponentError::MissingSerializationFns)?;
            let net_id = self.kind_map.net_id(&kind).unwrap();

            net_id.to_bytes(writer)?;
            // SAFETY: the ErasedFns corresponds to type C
            unsafe {
                erased_fns.serialize(component, writer, entity_map)?;
            }
            Ok(())
        }

        /// SAFETY: the Ptr must correspond to the correct ComponentKind
        pub(crate) fn erased_serialize(
            &self,
            component: Ptr,
            writer: &mut Writer,
            kind: ComponentKind,
            entity_map: Option<&mut SendEntityMap>,
        ) -> Result<(), ComponentError> {
            let erased_fns = self
                .serialize_fns_map
                .get(&kind)
                .ok_or(ComponentError::MissingSerializationFns)?;
            let net_id = self.kind_map.net_id(&kind).unwrap();
            net_id.to_bytes(writer)?;
            // SAFETY: the ErasedSerializeFns corresponds to type C
            unsafe {
                (erased_fns.erased_serialize)(erased_fns, component, writer, entity_map)?;
            }
            Ok(())
        }

        /// Deserialize only the component value (the ComponentNetId has already been read)
        pub(crate) fn raw_deserialize<C: Message>(
            &self,
            reader: &mut Reader,
            entity_map: &mut ReceiveEntityMap,
        ) -> Result<C, ComponentError> {
            let kind = ComponentKind::of::<C>();
            let erased_fns = self
                .serialize_fns_map
                .get(&kind)
                .ok_or(ComponentError::MissingSerializationFns)?;
            // SAFETY: the ErasedFns corresponds to type C
            unsafe { erased_fns.deserialize(reader, entity_map) }.map_err(Into::into)
        }

        pub(crate) fn deserialize<C: Component>(
            &self,
            reader: &mut Reader,
            entity_map: &mut ReceiveEntityMap,
        ) -> Result<C, ComponentError> {
            let net_id = NetId::from_bytes(reader).map_err(SerializationError::from)?;
            self.raw_deserialize(reader, entity_map)
        }

        pub(crate) fn map_entities<C: 'static>(
            &self,
            component: &mut C,
            entity_map: &mut EntityMap,
        ) -> Result<(), ComponentError> {
            let kind = ComponentKind::of::<C>();
            let erased_fns = self
                .serialize_fns_map
                .get(&kind)
                .ok_or(ComponentError::MissingSerializationFns)?;
            erased_fns.map_entities(component, entity_map);
            Ok(())
        }
    }
}

mod prediction {
    use super::*;
    use crate::client::prediction::predicted_history::PredictionHistory;
    use crate::client::prediction::resource::PredictionManager;
    use bevy::prelude::Entity;

    impl ComponentRegistry {
        pub(crate) fn predicted_component_ids(
            &self,
        ) -> impl Iterator<Item = ComponentId> + use<'_> {
            self.prediction_map
                .keys()
                .filter_map(|kind| self.kind_to_component_id.get(kind).copied())
        }

        pub(crate) fn set_prediction_mode<C: SyncComponent>(&mut self, mode: ComponentSyncMode) {
            let kind = ComponentKind::of::<C>();
            let default_equality_fn = <C as PartialEq>::eq;
            self.prediction_map
                .entry(kind)
                .or_insert_with(|| PredictionMetadata::default_from::<C>(mode));
        }

        pub(crate) fn set_should_rollback<C: SyncComponent + PartialEq>(
            &mut self,
            should_rollback: ShouldRollbackFn<C>,
        ) {
            let kind = ComponentKind::of::<C>();
            self.prediction_map
                .entry(kind)
                .or_insert_with(|| PredictionMetadata::default_from::<C>(ComponentSyncMode::Full))
                .should_rollback = unsafe {
                std::mem::transmute::<for<'a, 'b> fn(&'a C, &'b C) -> bool, unsafe fn()>(
                    should_rollback,
                )
            };
        }

        pub(crate) fn set_linear_correction<C: SyncComponent + Linear + PartialEq>(&mut self) {
            self.set_correction(<C as Linear>::lerp);
        }

        pub(crate) fn set_correction<C: SyncComponent + PartialEq>(
            &mut self,
            correction_fn: LerpFn<C>,
        ) {
            let kind = ComponentKind::of::<C>();
            self.prediction_map
                .entry(kind)
                .or_insert_with(|| PredictionMetadata::default_from::<C>(ComponentSyncMode::Full))
                .correction = Some(unsafe {
                std::mem::transmute::<for<'a, 'b> fn(&'a C, &'b C, f32) -> C, unsafe fn()>(
                    correction_fn,
                )
            });
        }

        pub(crate) fn get_prediction_mode(
            &self,
            id: ComponentId,
        ) -> Result<ComponentSyncMode, ComponentError> {
            let kind = self
                .component_id_to_kind
                .get(&id)
                .ok_or(ComponentError::NotRegistered)?;
            Ok(self
                .prediction_map
                .get(kind)
                .map_or(ComponentSyncMode::None, |metadata| metadata.prediction_mode))
        }

        pub(crate) fn prediction_mode<C: Component>(&self) -> ComponentSyncMode {
            let kind = ComponentKind::of::<C>();
            self.prediction_map
                .get(&kind)
                .map_or(ComponentSyncMode::None, |metadata| metadata.prediction_mode)
        }

        pub(crate) fn has_correction<C: Component>(&self) -> bool {
            let kind = ComponentKind::of::<C>();
            self.prediction_map
                .get(&kind)
                .is_some_and(|metadata| metadata.correction.is_some())
        }

        /// Returns true if we should do a rollback
        pub(crate) fn should_rollback<C: Component>(&self, this: &C, that: &C) -> bool {
            let kind = ComponentKind::of::<C>();
            let prediction_metadata = self
                .prediction_map
                .get(&kind)
                .expect("the component is not part of the protocol");
            let should_rollback_fn: ShouldRollbackFn<C> =
                unsafe { std::mem::transmute(prediction_metadata.should_rollback) };
            should_rollback_fn(this, that)
        }

        pub(crate) fn correct<C: Component>(&self, predicted: &C, corrected: &C, t: f32) -> C {
            let kind = ComponentKind::of::<C>();
            let prediction_metadata = self
                .prediction_map
                .get(&kind)
                .expect("the component is not part of the protocol");
            let correction_fn: LerpFn<C> =
                unsafe { std::mem::transmute(prediction_metadata.correction.unwrap()) };
            correction_fn(predicted, corrected, t)
        }

        /// Clone the components from the confirmed entity to the predicted entity
        /// All the cloned components are inserted at once.
        pub(crate) fn batch_sync(
            &mut self,
            component_ids: &[ComponentId],
            confirmed: Entity,
            predicted: Entity,
            world: &mut World,
        ) {
            // clone each component to be synced into a temporary buffer
            component_ids.iter().for_each(|component_id| {
                let kind = self.component_id_to_kind.get(component_id).unwrap();
                let prediction_metadata = self
                    .prediction_map
                    .get(kind)
                    .expect("the component is not part of the protocol");
                (prediction_metadata.buffer_sync)(self, confirmed, predicted, world);
            });
            // insert all the components in the predicted entity
            let mut entity_world_mut = world.entity_mut(predicted);
            // SAFETY: we call `buffer_insert_raw_pts` inside the `buffer_sync` function
            unsafe { self.temp_write_buffer.batch_insert(&mut entity_world_mut) } ;
        }

        /// Sync a component value from the confirmed entity to the predicted entity
        pub(crate) fn buffer_sync<C: SyncComponent>(
            &mut self,
            confirmed: Entity,
            predicted: Entity,
            world: &World,
        ) {
            let kind = ComponentKind::of::<C>();
            let prediction_metadata = self
                .prediction_map
                .get(&kind)
                .expect("the component is not part of the protocol");
            // for Full components, also insert a PredictionHistory component
            // no need to add any value to it because otherwise it would contain a value with the wrong tick
            // since we are running this outside of FixedUpdate
            if prediction_metadata.prediction_mode == ComponentSyncMode::Full {
                // if the predicted entity already had a PredictionHistory component (for example
                // if the entity was PreSpawned entity), we don't want to overwrite it.
                if world.get::<PredictionHistory<C>>(predicted).is_none() {
                    unsafe {
                        self.temp_write_buffer.buffer_insert_raw_ptrs(
                            PredictionHistory::<C>::default(),
                            world
                                .component_id::<PredictionHistory<C>>()
                                .expect("PredictionHistory not registered"),
                        )
                    };
                }
            }

            // TODO: add a test for this! For PreSpawned/PrePredicted we don't want to sync from Confirmed to Predicted
            // TODO: does this interact well with cases where the component is removed on the predicted entity?
            // if the predicted entity already has the component, we don't want to sync it:
            // - if the predicted entity is Predicted/PrePredicted/PreSpawned, we would be overwriting the predicted value, instead
            //   of letting the rollback systems work
            // - if the component is ComponentSyncMode::Once, we only need to sync it once
            // - if the component is ComponentSyncMode::Simple, every component update will be synced via a separate system
            if world.get::<C>(predicted).is_some() {
                return;
            }
            let value = world.get::<C>(confirmed).unwrap();
            let mut clone = value.clone();
            world
                .resource::<PredictionManager>()
                .map_entities(&mut clone, self)
                .unwrap();
            unsafe {
                self.temp_write_buffer
                    .buffer_insert_raw_ptrs(clone, world.component_id::<C>().unwrap())
            };
        }
    }
}

mod interpolation {
    use super::*;

    impl ComponentRegistry {
        pub(crate) fn set_interpolation_mode<C: Component>(&mut self, mode: ComponentSyncMode) {
            let kind = ComponentKind::of::<C>();
            self.interpolation_map
                .entry(kind)
                .or_insert_with(|| InterpolationMetadata {
                    interpolation_mode: mode,
                    interpolation: None,
                    custom_interpolation: false,
                })
                .interpolation_mode = mode;
        }

        pub(crate) fn set_linear_interpolation<C: Component + Linear>(&mut self) {
            self.set_interpolation(<C as Linear>::lerp);
        }

        pub(crate) fn set_interpolation<C: Component>(&mut self, interpolation_fn: LerpFn<C>) {
            let kind = ComponentKind::of::<C>();
            self.interpolation_map
                .entry(kind)
                .or_insert_with(|| InterpolationMetadata {
                    interpolation_mode: ComponentSyncMode::Full,
                    interpolation: None,
                    custom_interpolation: false,
                })
                .interpolation = Some(unsafe {
                std::mem::transmute::<for<'a, 'b> fn(&'a C, &'b C, f32) -> C, unsafe fn()>(
                    interpolation_fn,
                )
            });
        }

        pub(crate) fn interpolation_mode<C: Component>(&self) -> ComponentSyncMode {
            let kind = ComponentKind::of::<C>();
            self.interpolation_map
                .get(&kind)
                .map_or(ComponentSyncMode::None, |metadata| {
                    metadata.interpolation_mode
                })
        }
        pub(crate) fn interpolate<C: Component>(&self, start: &C, end: &C, t: f32) -> C {
            let kind = ComponentKind::of::<C>();
            let interpolation_metadata = self
                .interpolation_map
                .get(&kind)
                .expect("the component is not part of the protocol");
            let interpolation_fn: LerpFn<C> =
                unsafe { std::mem::transmute(interpolation_metadata.interpolation.unwrap()) };
            interpolation_fn(start, end, t)
        }
    }
}

mod replication {
    use super::*;
    use crate::prelude::{DeltaCompression, ReplicateOnceComponent};
    use crate::serialize::reader::Reader;
    use crate::serialize::ToBytes;
    use crate::shared::replication::entity_map::ReceiveEntityMap;
<<<<<<< HEAD
    use bevy::ecs::component::Mutable;
    use bevy::ptr::OwningPtr;
    use bytes::Bytes;
    use std::alloc::Layout;
=======
    use bytes::Bytes;

>>>>>>> 7ca527c2

    impl ComponentRegistry {
        pub(crate) fn direction(&self, kind: ComponentKind) -> Option<ChannelDirection> {
            self.replication_map
                .get(&kind)
                .map(|metadata| metadata.direction)
        }

        pub(crate) fn set_replication_fns<C: Component<Mutability = Mutable> + PartialEq>(
            &mut self,
            world: &mut World,
            direction: ChannelDirection,
        ) {
            self.replication_map.insert(
                ComponentKind::of::<C>(),
                ReplicationMetadata {
                    direction,
                    delta_compression_id: world.register_component::<DeltaCompression<C>>(),
                    replicate_once_id: world.register_component::<ReplicateOnceComponent<C>>(),
                    write: Self::write::<C>,
                    buffer_insert_fn: Self::buffer_insert::<C>,
                    remove: Some(Self::buffer_remove::<C>),
                },
            );
        }

        /// Insert a batch of components on the entity
        ///
        /// This method will insert all the components simultaneously.
        /// If any component already existed on the entity, it will be updated instead of inserted.
        pub(crate) fn batch_insert(
            &mut self,
            component_bytes: Vec<Bytes>,
            entity_world_mut: &mut EntityWorldMut,
            tick: Tick,
            entity_map: &mut ReceiveEntityMap,
            events: &mut ConnectionEvents,
        ) -> Result<(), ComponentError> {
            component_bytes.into_iter().try_for_each(|b| {
                // TODO: reuse a single reader that reads through the entire message ?
                let mut reader = Reader::from(b);
                let net_id =
                    ComponentNetId::from_bytes(&mut reader).map_err(SerializationError::from)?;
                let kind = self
                    .kind_map
                    .kind(net_id)
                    .ok_or(ComponentError::NotRegistered)?;
                let replication_metadata = self
                    .replication_map
                    .get(kind)
                    .ok_or(ComponentError::MissingReplicationFns)?;
                // buffer the component data into the temporary buffer so that
                // all components can be inserted at once
                (replication_metadata.buffer_insert_fn)(
                    self,
                    &mut reader,
                    tick,
                    entity_world_mut,
                    entity_map,
                    events,
                )?;
                Ok::<(), ComponentError>(())
            })?;

            // TODO: sort by component id for cache efficiency!
            //  maybe it's not needed because on the server side we iterate through archetypes in a deterministic order?
            // # Safety
            // - Each [`ComponentId`] is from the same world as [`EntityWorldMut`]
            // - Each [`OwningPtr`] is a valid reference to the type represented by [`ComponentId`]
            //   (the data is store in self.raw_bytes)

            trace!(?self.temp_write_buffer.component_ids, "Inserting components into entity");
            // SAFETY: we call `buffer_insert_raw_ptrs` inside the `buffer_insert_fn` function
            unsafe { self.temp_write_buffer.batch_insert(entity_world_mut) };
            Ok(())
        }

        /// SAFETY: the ReadWordBuffer must contain bytes corresponding to the correct component type
        pub(crate) fn raw_write(
            &self,
            reader: &mut Reader,
            entity_world_mut: &mut EntityWorldMut,
            tick: Tick,
            entity_map: &mut ReceiveEntityMap,
            events: &mut ConnectionEvents,
        ) -> Result<ComponentKind, ComponentError> {
            let net_id = ComponentNetId::from_bytes(reader).map_err(SerializationError::from)?;
            let kind = self
                .kind_map
                .kind(net_id)
                .ok_or(ComponentError::NotRegistered)?;
            let replication_metadata = self
                .replication_map
                .get(kind)
                .ok_or(ComponentError::MissingReplicationFns)?;
            (replication_metadata.write)(self, reader, tick, entity_world_mut, entity_map, events)?;
            Ok(*kind)
        }

        /// Method that buffers a pointer to the component data that will be inserted
        /// in the entity inside `self.raw_bytes`
        pub(crate) fn buffer_insert<C: Component<Mutability = Mutable> + PartialEq>(
            &mut self,
            reader: &mut Reader,
            tick: Tick,
            entity_world_mut: &mut EntityWorldMut,
            entity_map: &mut ReceiveEntityMap,
            events: &mut ConnectionEvents,
        ) -> Result<(), ComponentError> {
            let kind = ComponentKind::of::<C>();
            let component_id = self
                .kind_to_component_id
                .get(&kind)
                .ok_or(ComponentError::NotRegistered)?;
            let component = self.raw_deserialize::<C>(reader, entity_map)?;
            let entity = entity_world_mut.id();
            debug!("Insert component {} to entity", std::any::type_name::<C>());

            // if the component is already on the entity, no need to insert
            if let Some(mut c) = entity_world_mut.get_mut::<C>() {
                // TODO: when can we be in this situation? on authority change?
                // only apply the update if the component is different, to not trigger change detection
                if c.as_ref() != &component {
                    #[cfg(feature = "metrics")]
                    {
                        metrics::counter!("replication::receive::component::update").increment(1);
                        metrics::counter!(format!(
                            "replication::receive::component::{}::update",
                            std::any::type_name::<C>()
                        ))
                        .increment(1);
                    }
                    events.push_update_component(entity, kind, tick);
                    *c = component;
                }
            } else {
                // TODO: add safety comment
                unsafe {
                    self.temp_write_buffer
                        .buffer_insert_raw_ptrs::<C>(component, *component_id)
                };
                // TODO: should we send the event based on on the message type (Insert/Update) or based on whether the component was actually inserted?
                #[cfg(feature = "metrics")]
                {
                    metrics::counter!("replication::receive::component::insert").increment(1);
                    metrics::counter!(format!(
                        "replication::receive::component::{}::insert",
                        std::any::type_name::<C>()
                    ))
                    .increment(1);
                }
                events.push_insert_component(entity, kind, tick);
            }
            Ok(())
        }

        pub(crate) fn write<C: Component<Mutability = Mutable> + PartialEq>(
            &self,
            reader: &mut Reader,
            tick: Tick,
            entity_world_mut: &mut EntityWorldMut,
            entity_map: &mut ReceiveEntityMap,
            events: &mut ConnectionEvents,
        ) -> Result<(), ComponentError> {
            debug!("Writing component {} to entity", std::any::type_name::<C>());
            let kind = ComponentKind::of::<C>();
            let component = self.raw_deserialize::<C>(reader, entity_map)?;
            let entity = entity_world_mut.id();
            // TODO: should we send the event based on on the message type (Insert/Update) or based on whether the component was actually inserted?
            if let Some(mut c) = entity_world_mut.get_mut::<C>() {
                // only apply the update if the component is different, to not trigger change detection
                if c.as_ref() != &component {
                    #[cfg(feature = "metrics")]
                    {
                        metrics::counter!("replication::receive::component::update").increment(1);
                        metrics::counter!(format!(
                            "replication::receive::component::{}::update",
                            std::any::type_name::<C>()
                        ))
                        .increment(1);
                    }
                    events.push_update_component(entity, kind, tick);
                    *c = component;
                }
            } else {
                #[cfg(feature = "metrics")]
                {
                    metrics::counter!("replication::receive::component::insert").increment(1);
                    metrics::counter!(format!(
                        "replication::receive::component::{}::insert",
                        std::any::type_name::<C>()
                    ))
                    .increment(1);
                }
                events.push_insert_component(entity, kind, tick);
                entity_world_mut.insert(component);
            }
            Ok(())
        }

<<<<<<< HEAD
        pub(crate) fn batch_remove(
            &mut self,
            net_ids: Vec<ComponentNetId>,
            entity_world_mut: &mut EntityWorldMut,
=======
        pub(crate) fn batch_remove(&mut self,
                                   net_ids: Vec<ComponentNetId>,
                                   entity_world_mut: &mut EntityWorldMut,
                                   tick: Tick,
                                   events: &mut ConnectionEvents,
>>>>>>> 7ca527c2
        ) {
            for net_id in net_ids {
                let kind = self.kind_map.kind(net_id).expect("unknown component kind");
                let replication_metadata = self
                    .replication_map
                    .get(kind)
                    .expect("the component is not part of the protocol");
<<<<<<< HEAD
                let remove_fn = replication_metadata
                    .remove
                    .expect("the component does not have a remove function");
                remove_fn(self);
=======
                events.push_remove_component(entity_world_mut.id(), *kind, tick);
                let remove_fn = replication_metadata.remove.expect("the component does not have a remove function");
                remove_fn(self, net_id);
>>>>>>> 7ca527c2
            }

            entity_world_mut.remove_by_ids(&self.temp_write_buffer.component_ids);
            self.temp_write_buffer.component_ids.clear();
        }

        /// Prepare for a component being removed
        /// We don't actually remove the component here, we just push the ComponentId to the `component_ids` vector
        /// so that they can all be removed at the same time
<<<<<<< HEAD
        pub(crate) fn buffer_remove<C: Component>(&mut self) {
            let kind = ComponentKind::of::<C>();
            let replication_metadata = self
                .replication_map
                .get(&kind)
                .expect("the component is not part of the protocol");
            self.component_ids.push(replication_metadata.component_id);
=======
        pub(crate) fn buffer_remove<C: Component>(&mut self, net_id: ComponentNetId) {
            let kind = self.kind_map.kind(net_id).expect("unknown component kind");
            let component_id = self.kind_to_component_id.get(kind).unwrap();
            self.temp_write_buffer.component_ids.push(*component_id);
>>>>>>> 7ca527c2
            #[cfg(feature = "metrics")]
            {
                metrics::counter!("replication::receive::component::remove").increment(1);
                metrics::counter!(format!(
                    "replication::receive::component::{}::remove",
                    std::any::type_name::<C>()
                ))
                .increment(1);
            }
        }
    }
}

mod delta {
    use super::*;

    use crate::shared::replication::delta::{DeltaComponentHistory, DeltaType};

    use crate::serialize::writer::Writer;
    use crate::shared::replication::entity_map::SendEntityMap;
    use bevy::ecs::component::Mutable;
    use std::ptr::NonNull;

    impl ComponentRegistry {
        /// Register delta compression functions for a component
        pub(crate) fn set_delta_compression<
            C: Component<Mutability = Mutable> + PartialEq + Diffable,
        >(
            &mut self,
            world: &mut World,
        ) where
            C::Delta: Serialize + DeserializeOwned,
        {
            let kind = ComponentKind::of::<C>();
            let delta_kind = ComponentKind::of::<DeltaMessage<C::Delta>>();
            // add the delta as a message
            self.register_component::<DeltaMessage<C::Delta>>(world);
            // add delta-related type-erased functions
            self.delta_fns_map.insert(kind, ErasedDeltaFns::new::<C>());
            // add write/remove functions associated with the delta component's net_id
            // (since the serialized message will contain the delta component's net_id)
            // update the write function to use the delta compression logic
            let write: RawWriteFn = Self::write_delta::<C>;
            self.replication_map.insert(
                delta_kind,
                ReplicationMetadata {
                    // Note: the direction should always exist; adding unwrap_or for unit tests
                    direction: self
                        .replication_map
                        .get(&kind)
                        .map(|m| m.direction)
                        .unwrap_or(ChannelDirection::Bidirectional),
                    // NOTE: we set these to 0 because they are never used for the DeltaMessage component
                    delta_compression_id: ComponentId::new(0),
                    replicate_once_id: ComponentId::new(0),
                    write,
                    buffer_insert_fn: Self::buffer_insert_delta::<C>,
                    // we never need to remove the DeltaMessage<C> component
                    remove: None,
                },
            );
        }

        /// SAFETY: the Ptr must correspond to the correct ComponentKind
        pub(crate) unsafe fn erased_clone(
            &self,
            data: Ptr,
            kind: ComponentKind,
        ) -> Result<NonNull<u8>, ComponentError> {
            let delta_fns = self
                .delta_fns_map
                .get(&kind)
                .ok_or(ComponentError::MissingDeltaFns)?;
            Ok((delta_fns.clone)(data))
        }

        /// SAFETY: the data from the Ptr must correspond to the correct ComponentKind
        pub(crate) unsafe fn erased_drop(
            &self,
            data: NonNull<u8>,
            kind: ComponentKind,
        ) -> Result<(), ComponentError> {
            let delta_fns = self
                .delta_fns_map
                .get(&kind)
                .ok_or(ComponentError::MissingDeltaFns)?;
            (delta_fns.drop)(data);
            Ok(())
        }

        /// SAFETY: The Ptrs must correspond to the correct ComponentKind
        pub(crate) unsafe fn serialize_diff(
            &self,
            start_tick: Tick,
            start: Ptr,
            new: Ptr,
            writer: &mut Writer,
            // kind for C, not for C::Delta
            kind: ComponentKind,
            entity_map: Option<&mut SendEntityMap>,
        ) -> Result<(), ComponentError> {
            let delta_fns = self
                .delta_fns_map
                .get(&kind)
                .ok_or(ComponentError::MissingDeltaFns)?;

            let delta = (delta_fns.diff)(start_tick, start, new);
            self.erased_serialize(Ptr::new(delta), writer, delta_fns.delta_kind, entity_map)?;
            // drop the delta message
            (delta_fns.drop_delta_message)(delta);
            Ok(())
        }

        /// SAFETY: The Ptrs must correspond to the correct ComponentKind
        pub(crate) unsafe fn serialize_diff_from_base_value(
            &self,
            component_data: Ptr,
            writer: &mut Writer,
            // kind for C, not for C::Delta
            kind: ComponentKind,
            entity_map: Option<&mut SendEntityMap>,
        ) -> Result<(), ComponentError> {
            let delta_fns = self
                .delta_fns_map
                .get(&kind)
                .ok_or(ComponentError::MissingDeltaFns)?;
            let delta = (delta_fns.diff_from_base)(component_data);
            self.erased_serialize(Ptr::new(delta), writer, delta_fns.delta_kind, entity_map)?;
            // drop the delta message
            (delta_fns.drop_delta_message)(delta);
            Ok(())
        }

        /// Deserialize the DeltaMessage<C::Delta> and apply it to the component
        pub(crate) fn write_delta<C: Component<Mutability = Mutable> + PartialEq + Diffable>(
            &self,
            reader: &mut Reader,
            tick: Tick,
            entity_world_mut: &mut EntityWorldMut,
            entity_map: &mut ReceiveEntityMap,
            events: &mut ConnectionEvents,
        ) -> Result<(), ComponentError> {
            trace!(
                "Writing component delta {} to entity",
                std::any::type_name::<C>()
            );
            let kind = ComponentKind::of::<C>();
            let delta_net_id = self.net_id::<DeltaMessage<C::Delta>>();
            let delta = self.raw_deserialize::<DeltaMessage<C::Delta>>(reader, entity_map)?;
            let entity = entity_world_mut.id();
            match delta.delta_type {
                DeltaType::Normal { previous_tick } => {
                    let Some(mut history) = entity_world_mut.get_mut::<DeltaComponentHistory<C>>()
                    else {
                        return Err(ComponentError::DeltaCompressionError(
                            format!("Entity {entity:?} does not have a ConfirmedHistory<{}>, but we received a diff for delta-compression",
                                    std::any::type_name::<C>())
                        ));
                    };
                    let Some(past_value) = history.buffer.get(&previous_tick) else {
                        return Err(ComponentError::DeltaCompressionError(
                            format!("Entity {entity:?} does not have a value for tick {previous_tick:?} in the ConfirmedHistory<{}>",
                                    std::any::type_name::<C>())
                        ));
                    };
                    // TODO: is it possible to have one clone instead of 2?
                    let mut new_value = past_value.clone();
                    new_value.apply_diff(&delta.delta);
                    // we can remove all the values strictly older than previous_tick in the component history
                    // (since we now know that the sender has received an ack for previous_tick, otherwise it wouldn't
                    // have sent a diff based on the previous_tick)
                    history.buffer = history.buffer.split_off(&previous_tick);
                    // store the new value in the history
                    history.buffer.insert(tick, new_value.clone());
                    let Some(mut c) = entity_world_mut.get_mut::<C>() else {
                        return Err(ComponentError::DeltaCompressionError(
                            format!("Entity {entity:?} does not have a {} component, but we received a diff for delta-compression",
                            std::any::type_name::<C>())
                        ));
                    };
                    *c = new_value;

                    // TODO: should we send the event based on the message type (Insert/Update) or based on whether the component was actually inserted?
                    events.push_update_component(entity, kind, tick);
                }
                DeltaType::FromBase => {
                    let mut new_value = C::base_value();
                    new_value.apply_diff(&delta.delta);
                    let value = new_value.clone();
                    if let Some(mut c) = entity_world_mut.get_mut::<C>() {
                        // only apply the update if the component is different, to not trigger change detection
                        if c.as_ref() != &new_value {
                            *c = new_value;
                            events.push_update_component(entity, kind, tick);
                        }
                    } else {
                        entity_world_mut.insert(new_value);
                        events.push_insert_component(entity, kind, tick);
                    }
                    // store the component value in the delta component history, so that we can compute
                    // diffs from it
                    if let Some(mut history) =
                        entity_world_mut.get_mut::<DeltaComponentHistory<C>>()
                    {
                        history.buffer.insert(tick, value);
                    } else {
                        // create a DeltaComponentHistory and insert the value
                        let mut history = DeltaComponentHistory::default();
                        history.buffer.insert(tick, value);
                        entity_world_mut.insert(history);
                    }
                }
            }
            Ok(())
        }

        /// Insert a component delta into the entity.
        /// If the component is not present on the entity, we put it in a temporary buffer
        /// so that all components can be inserted at once
        pub(crate) fn buffer_insert_delta<
            C: Component<Mutability = Mutable> + PartialEq + Diffable,
        >(
            &mut self,
            reader: &mut Reader,
            tick: Tick,
            entity_world_mut: &mut EntityWorldMut,
            entity_map: &mut ReceiveEntityMap,
            events: &mut ConnectionEvents,
        ) -> Result<(), ComponentError> {
            let kind = ComponentKind::of::<C>();
            let component_id = self
                .kind_to_component_id
                .get(&kind)
                .ok_or(ComponentError::NotRegistered)?;
            trace!(
                ?kind,
                ?component_id,
                "Writing component delta {} to entity",
                std::any::type_name::<C>()
            );
            let delta = self.raw_deserialize::<DeltaMessage<C::Delta>>(reader, entity_map)?;
            let entity = entity_world_mut.id();
            match delta.delta_type {
                DeltaType::Normal { previous_tick } => {
                    unreachable!("buffer_insert_delta should only be called for FromBase deltas since the component is being inserted");
                }
                DeltaType::FromBase => {
                    let mut new_value = C::base_value();
                    new_value.apply_diff(&delta.delta);
                    // clone the value so that we can insert it in the history
                    let cloned_value = new_value.clone();

                    // if the component is on the entity, no need to insert
                    if let Some(mut c) = entity_world_mut.get_mut::<C>() {
                        // only apply the update if the component is different, to not trigger change detection
                        if c.as_ref() != &new_value {
                            *c = new_value;
                            events.push_update_component(entity, kind, tick);
                        }
                    } else {
                        // TODO: add safety comment
                        // use the component id of C, not DeltaMessage<C>
                        unsafe {
                            self.temp_write_buffer
                                .buffer_insert_raw_ptrs::<C>(new_value, *component_id)
                        };
                        events.push_insert_component(entity, kind, tick);
                    }
                    // store the component value in the delta component history, so that we can compute
                    // diffs from it
                    if let Some(mut history) =
                        entity_world_mut.get_mut::<DeltaComponentHistory<C>>()
                    {
                        history.buffer.insert(tick, cloned_value);
                    } else {
                        // create a DeltaComponentHistory and insert the value
                        let mut history = DeltaComponentHistory::default();
                        history.buffer.insert(tick, cloned_value);
                        entity_world_mut.insert(history);
                    }
                }
            }
            Ok(())
        }
    }
}

fn register_component_send<C: Component>(app: &mut App, direction: ChannelDirection) {
    let is_client = app.world().get_resource::<ClientConfig>().is_some();
    let is_server = app.world().get_resource::<ServerConfig>().is_some();
    match direction {
        ChannelDirection::ClientToServer => {
            if is_client {
                crate::client::replication::send::register_replicate_component_send::<C>(app);
            }
            if is_server {
                debug!(
                    "register send events on server for {}",
                    std::any::type_name::<C>()
                );
                crate::server::events::emit_replication_events::<C>(app);
            }
        }
        ChannelDirection::ServerToClient => {
            if is_server {
                crate::server::replication::send::register_replicate_component_send::<C>(app);
            }
            if is_client {
                debug!(
                    "register send events on client for {}",
                    std::any::type_name::<C>()
                );
                crate::client::events::emit_replication_events::<C>(app);
            }
        }
        ChannelDirection::Bidirectional => {
            register_component_send::<C>(app, ChannelDirection::ServerToClient);
            register_component_send::<C>(app, ChannelDirection::ClientToServer);
        }
    }
}

/// Add a component to the list of components that can be sent
pub trait AppComponentExt {
    /// Registers the component in the Registry
    /// This component can now be sent over the network.
    fn register_component<
        C: Component<Mutability = Mutable> + Message + Serialize + DeserializeOwned + PartialEq,
    >(
        &mut self,
        direction: ChannelDirection,
    ) -> ComponentRegistration<'_, C>;

    /// Registers the component in the Registry: this component can now be sent over the network.
    ///
    /// You need to provide your own [`SerializeFns`]
    fn register_component_custom_serde<C: Component<Mutability = Mutable> + Message + PartialEq>(
        &mut self,
        direction: ChannelDirection,
        serialize_fns: SerializeFns<C>,
    ) -> ComponentRegistration<'_, C>;

    /// Enable rollbacks for a component even if the component is not networked
    fn add_rollback<C: Component<Mutability = Mutable> + PartialEq + Clone>(&mut self);

    /// Enable rollbacks for a resource.
    fn add_resource_rollback<R: Resource + Clone>(&mut self);

    /// Enable prediction systems for this component.
    /// You can specify the prediction [`ComponentSyncMode`]
    fn add_prediction<C: SyncComponent>(&mut self, prediction_mode: ComponentSyncMode);

    /// Add a `Correction` behaviour to this component by using a linear interpolation function.
    fn add_linear_correction_fn<C: SyncComponent + Linear>(&mut self);

    /// Add a `Correction` behaviour to this component.
    fn add_correction_fn<C: SyncComponent>(&mut self, correction_fn: LerpFn<C>);

    /// Add a custom function to use for checking if a rollback is needed.
    ///
    /// (By default we use the PartialEq::ne function, but you can use this to override the
    ///  equality check. For example, you might want to add a threshold for floating point numbers)
    fn add_should_rollback_fn<C: SyncComponent>(&mut self, should_rollback: ShouldRollbackFn<C>);

    /// Register helper systems to perform interpolation for the component; but the user has to define the interpolation logic
    /// themselves (the interpolation_fn will not be used)
    fn add_custom_interpolation<C: SyncComponent>(&mut self, interpolation_mode: ComponentSyncMode);

    /// Enable interpolation systems for this component.
    /// You can specify the interpolation [`ComponentSyncMode`]
    fn add_interpolation<C: SyncComponent>(&mut self, interpolation_mode: ComponentSyncMode);

    /// Add a `Interpolation` behaviour to this component by using a linear interpolation function.
    fn add_linear_interpolation_fn<C: SyncComponent + Linear>(&mut self);

    /// Add a `Interpolation` behaviour to this component.
    fn add_interpolation_fn<C: SyncComponent>(&mut self, interpolation_fn: LerpFn<C>);

    /// Enable delta compression when serializing this component
    fn add_delta_compression<C: Component<Mutability = Mutable> + PartialEq + Diffable>(&mut self)
    where
        C::Delta: Serialize + DeserializeOwned;
}

pub struct ComponentRegistration<'a, C> {
    app: &'a mut App,
    _phantom: std::marker::PhantomData<C>,
}

impl<C> ComponentRegistration<'_, C> {
    /// Specify that the component contains entities which should be mapped from the remote world to the local world
    /// upon deserialization
    pub fn add_map_entities(self) -> Self
    where
        C: Clone + MapEntities + 'static,
    {
        let mut registry = self.app.world_mut().resource_mut::<ComponentRegistry>();
        registry.add_map_entities::<C>();
        self
    }

    /// Enable prediction systems for this component.
    /// You can specify the prediction [`ComponentSyncMode`]
    pub fn add_prediction(self, prediction_mode: ComponentSyncMode) -> Self
    where
        C: SyncComponent,
    {
        self.app.add_prediction::<C>(prediction_mode);
        self
    }

    /// Add a `Correction` behaviour to this component by using a linear interpolation function.
    pub fn add_linear_correction_fn(self) -> Self
    where
        C: SyncComponent + Linear,
    {
        self.app.add_linear_correction_fn::<C>();
        self
    }

    /// Add a `Correction` behaviour to this component.
    pub fn add_correction_fn(self, correction_fn: LerpFn<C>) -> Self
    where
        C: SyncComponent,
    {
        self.app.add_correction_fn::<C>(correction_fn);
        self
    }

    /// Add a custom function to use for checking if a rollback is needed.
    ///
    /// (By default we use the PartialEq::ne function, but you can use this to override the
    ///  equality check. For example, you might want to add a threshold for floating point numbers)
    pub fn add_should_rollback(self, should_rollback: ShouldRollbackFn<C>) -> Self
    where
        C: SyncComponent,
    {
        self.app.add_should_rollback_fn::<C>(should_rollback);
        self
    }

    /// Enable interpolation systems for this component.
    /// You can specify the interpolation [`ComponentSyncMode`]
    pub fn add_interpolation(self, interpolation_mode: ComponentSyncMode) -> Self
    where
        C: SyncComponent,
    {
        self.app.add_interpolation::<C>(interpolation_mode);
        self
    }

    /// Register helper systems to perform interpolation for the component; but the user has to define the interpolation logic
    /// themselves (the interpolation_fn will not be used)
    pub fn add_custom_interpolation(self, interpolation_mode: ComponentSyncMode) -> Self
    where
        C: SyncComponent,
    {
        self.app.add_custom_interpolation::<C>(interpolation_mode);
        self
    }

    /// Add a `Interpolation` behaviour to this component by using a linear interpolation function.
    pub fn add_linear_interpolation_fn(self) -> Self
    where
        C: SyncComponent + Linear,
    {
        self.app.add_linear_interpolation_fn::<C>();
        self
    }

    /// Add a `Interpolation` behaviour to this component.
    pub fn add_interpolation_fn(self, interpolation_fn: LerpFn<C>) -> Self
    where
        C: SyncComponent,
    {
        self.app.add_interpolation_fn::<C>(interpolation_fn);
        self
    }

    /// Enable delta compression when serializing this component
    pub fn add_delta_compression(self) -> Self
    where
        C: Component<Mutability = Mutable> + PartialEq + Diffable,
        C::Delta: Serialize + DeserializeOwned,
    {
        self.app.add_delta_compression::<C>();
        self
    }
}

impl AppComponentExt for App {
    fn register_component<
        C: Component<Mutability = Mutable> + Message + PartialEq + Serialize + DeserializeOwned,
    >(
        &mut self,
        direction: ChannelDirection,
    ) -> ComponentRegistration<'_, C> {
        self.world_mut()
            .resource_scope(|world, mut registry: Mut<ComponentRegistry>| {
                if !registry.is_registered::<C>() {
                    debug!("register component {}", std::any::type_name::<C>());
                    registry.register_component::<C>(world);
                    registry.set_replication_fns::<C>(world, direction);
                }
            });
        register_component_send::<C>(self, direction);
        ComponentRegistration {
            app: self,
            _phantom: std::marker::PhantomData,
        }
    }

    fn register_component_custom_serde<C: Component<Mutability = Mutable> + Message + PartialEq>(
        &mut self,
        direction: ChannelDirection,
        serialize_fns: SerializeFns<C>,
    ) -> ComponentRegistration<'_, C> {
        self.world_mut()
            .resource_scope(|world, mut registry: Mut<ComponentRegistry>| {
                if !registry.is_registered::<C>() {
                    registry.register_component_custom_serde::<C>(world, serialize_fns);
                }
                registry.set_replication_fns::<C>(world, direction);
                debug!("register component {}", std::any::type_name::<C>());
            });
        register_component_send::<C>(self, direction);
        ComponentRegistration {
            app: self,
            _phantom: std::marker::PhantomData,
        }
    }

    // TODO: move this away from protocol? since it doesn't even use the registry at all
    //  maybe put this in the PredictionPlugin?
    fn add_rollback<C: Component<Mutability = Mutable> + PartialEq + Clone>(&mut self) {
        let is_client = self.world().get_resource::<ClientConfig>().is_some();
        if is_client {
            add_non_networked_rollback_systems::<C>(self);
        }
    }

    /// Do not use `Time<Fixed>` for `R`. `Time<Fixed>` is already rollbacked.
    fn add_resource_rollback<R: Resource + Clone>(&mut self) {
        let is_client = self.world().get_resource::<ClientConfig>().is_some();
        if is_client {
            add_resource_rollback_systems::<R>(self);
        }
    }

    fn add_prediction<C: SyncComponent>(&mut self, prediction_mode: ComponentSyncMode) {
        let mut registry = self.world_mut().resource_mut::<ComponentRegistry>();
        registry.set_prediction_mode::<C>(prediction_mode);

        // TODO: make prediction/interpolation possible on server?
        let is_client = self.world().get_resource::<ClientConfig>().is_some();
        if is_client {
            add_prediction_systems::<C>(self, prediction_mode);
        }
    }

    fn add_linear_correction_fn<C: SyncComponent + Linear>(&mut self) {
        let mut registry = self.world_mut().resource_mut::<ComponentRegistry>();
        registry.set_linear_correction::<C>();
        // TODO: register correction systems only if correction is enabled?
    }

    fn add_correction_fn<C: SyncComponent>(&mut self, correction_fn: LerpFn<C>) {
        let mut registry = self.world_mut().resource_mut::<ComponentRegistry>();
        registry.set_correction::<C>(correction_fn);
    }

    fn add_should_rollback_fn<C: SyncComponent>(&mut self, rollback_check: ShouldRollbackFn<C>) {
        let mut registry = self.world_mut().resource_mut::<ComponentRegistry>();
        registry.set_should_rollback::<C>(rollback_check);
    }

    fn add_custom_interpolation<C: SyncComponent>(
        &mut self,
        interpolation_mode: ComponentSyncMode,
    ) {
        let mut registry = self.world_mut().resource_mut::<ComponentRegistry>();
        registry.set_interpolation_mode::<C>(interpolation_mode);
        let kind = ComponentKind::of::<C>();
        registry
            .interpolation_map
            .get_mut(&kind)
            .expect("the component is not part of the protocol")
            .custom_interpolation = true;

        // TODO: make prediction/interpolation possible on server?
        let is_client = self.world().get_resource::<ClientConfig>().is_some();
        if is_client {
            add_prepare_interpolation_systems::<C>(self, interpolation_mode);
        }
    }

    fn add_interpolation<C: SyncComponent>(&mut self, interpolation_mode: ComponentSyncMode) {
        let mut registry = self.world_mut().resource_mut::<ComponentRegistry>();
        registry.set_interpolation_mode::<C>(interpolation_mode);
        // TODO: make prediction/interpolation possible on server?
        let is_client = self.world().get_resource::<ClientConfig>().is_some();
        if is_client {
            add_prepare_interpolation_systems::<C>(self, interpolation_mode);
            if interpolation_mode == ComponentSyncMode::Full {
                // TODO: handle custom interpolation
                add_interpolation_systems::<C>(self);
            }
        }
    }

    fn add_linear_interpolation_fn<C: SyncComponent + Linear>(&mut self) {
        let mut registry = self.world_mut().resource_mut::<ComponentRegistry>();
        registry.set_linear_interpolation::<C>();
    }

    fn add_interpolation_fn<C: SyncComponent>(&mut self, interpolation_fn: LerpFn<C>) {
        let mut registry = self.world_mut().resource_mut::<ComponentRegistry>();
        registry.set_interpolation::<C>(interpolation_fn);
    }

    fn add_delta_compression<C: Component<Mutability = Mutable> + PartialEq + Diffable>(&mut self)
    where
        C::Delta: Serialize + DeserializeOwned,
    {
        self.world_mut()
            .resource_scope(|world, mut registry: Mut<ComponentRegistry>| {
                registry.set_delta_compression::<C>(world);
            })
    }
}

/// [`ComponentKind`] is an internal wrapper around the type of the component
#[derive(Debug, Eq, Hash, Copy, Clone, PartialEq, Reflect)]
pub struct ComponentKind(pub(crate) TypeId);

impl ComponentKind {
    pub fn of<C: 'static>() -> Self {
        Self(TypeId::of::<C>())
    }
}

impl TypeKind for ComponentKind {}

impl From<TypeId> for ComponentKind {
    fn from(type_id: TypeId) -> Self {
        Self(type_id)
    }
}

#[cfg(test)]
mod tests {
    use super::*;
    use crate::serialize::writer::Writer;
    use crate::tests::protocol::*;
    use bevy::prelude::{Commands, OnAdd, OnInsert, Query, Trigger};

    #[test]
    fn test_custom_serde() {
        let mut world = World::new();
        let mut registry = ComponentRegistry::default();
        registry.register_component_custom_serde::<ComponentSyncModeSimple>(
            &mut world,
            SerializeFns {
                serialize: serialize_component2,
                deserialize: deserialize_component2,
            },
        );
        let mut component = ComponentSyncModeSimple(1.0);
        let mut writer = Writer::default();
        registry
            .serialize(&mut component, &mut writer, None)
            .unwrap();
        let data = writer.to_bytes();

        let mut reader = Reader::from(data);
        let read = registry
            .deserialize(&mut reader, &mut ReceiveEntityMap::default())
            .unwrap();
        assert_eq!(component, read);
    }

    #[derive(Debug, Default, Clone, PartialEq, TypePath, Resource)]
    struct Buffer(TempWriteBuffer);

    // TODO: this breaks because of https://github.com/bevyengine/bevy/pull/16219!
    /// Make sure that the temporary buffer works properly even if it's being used recursively
    /// because of observers
    #[test]
    fn test_recursive_temp_write_buffer() {
        let mut world = World::new();
        world.init_resource::<Buffer>();

        world.add_observer(
            |trigger: Trigger<OnAdd, ComponentSyncModeFull>, mut commands: Commands| {
                let entity = trigger.target();
                commands.queue(move |world: &mut World| {
                    let component_id_once = world.register_component::<ComponentSyncModeOnce>();
                    let component_id_simple = world.register_component::<ComponentSyncModeSimple>();
                    let unsafe_world = world.as_unsafe_world_cell();
                    let mut buffer = unsafe { unsafe_world.get_resource_mut::<Buffer>() }.unwrap();
                    unsafe {
                        buffer.0.buffer_insert_raw_ptrs::<_>(
                            ComponentSyncModeOnce(1.0),
                            component_id_once,
                        )
                    }
                    unsafe {
                        buffer.0.buffer_insert_raw_ptrs::<_>(
                            ComponentSyncModeSimple(1.0),
                            component_id_simple,
                        )
                    }
                    // we insert both Once and Simple into the entity
                    let mut entity_world_mut =
                        unsafe { unsafe_world.world_mut() }.entity_mut(entity);
                    // SAFETY: we call `buffer_insert_raw_ptrs` above
                    unsafe { buffer.0.batch_insert(&mut entity_world_mut) } ;
                })
            },
        );
        world.add_observer(
            |trigger: Trigger<OnAdd, ComponentSyncModeOnce>, mut commands: Commands| {
                let entity = trigger.target();
                commands.queue(move |world: &mut World| {
                    let component_id = world.register_component::<ComponentSyncModeSimple>();
                    let unsafe_world = world.as_unsafe_world_cell();
                    let mut buffer = unsafe { unsafe_world.get_resource_mut::<Buffer>() }.unwrap();
                    unsafe {
                        buffer
                            .0
                            .buffer_insert_raw_ptrs::<_>(ComponentSyncModeSimple(1.0), component_id)
                    }
                    // we insert only Simple into the entity.
                    // we should NOT also be inserting the components that were previously in the buffer (Once) a second time
                    let mut entity_world_mut =
                        unsafe { unsafe_world.world_mut() }.entity_mut(entity);
                    // SAFETY: we call `buffer_insert_raw_ptrs` above
                    unsafe { buffer.0.batch_insert(&mut entity_world_mut) };
                })
            },
        );
        world.add_observer(
            |trigger: Trigger<OnInsert, ComponentSyncModeSimple>,
             mut query: Query<&mut ComponentSyncModeFull>| {
                if let Ok(mut comp) = query.get_mut(trigger.target()) {
                    comp.0 += 1.0;
                }
            },
        );
        world.spawn(ComponentSyncModeFull(0.0));
        world.flush();

        // make sure that the ComponentSyncModeSimple was only inserted twice, not three times
        assert_eq!(
            world.query::<&ComponentSyncModeFull>().single(&world).0,
            2.0
        );
    }
}<|MERGE_RESOLUTION|>--- conflicted
+++ resolved
@@ -1,15 +1,10 @@
 use crate::utils::collections::HashMap;
 use bevy::ecs::component::{ComponentId, Mutable};
 use bevy::ecs::entity::MapEntities;
-<<<<<<< HEAD
-use bevy::prelude::{App, Component, EntityWorldMut, Mut, Reflect, Resource, TypePath, World};
-use bevy::ptr::Ptr;
-=======
 use bevy::prelude::{
     App, Component, Entity, EntityWorldMut, Mut, Reflect, Resource, TypePath, World,
 };
 use bevy::ptr::{OwningPtr, Ptr};
->>>>>>> 7ca527c2
 use serde::de::DeserializeOwned;
 use serde::Serialize;
 use std::alloc::Layout;
@@ -223,7 +218,6 @@
         mut component: C,
         component_id: ComponentId,
     ) {
-
         let layout = Layout::new::<C>();
         let ptr = NonNull::new_unchecked(&mut component).cast::<u8>();
         // make sure the Drop trait is not called when the `component` variable goes out of scope
@@ -652,7 +646,7 @@
             // insert all the components in the predicted entity
             let mut entity_world_mut = world.entity_mut(predicted);
             // SAFETY: we call `buffer_insert_raw_pts` inside the `buffer_sync` function
-            unsafe { self.temp_write_buffer.batch_insert(&mut entity_world_mut) } ;
+            unsafe { self.temp_write_buffer.batch_insert(&mut entity_world_mut) };
         }
 
         /// Sync a component value from the confirmed entity to the predicted entity
@@ -772,15 +766,10 @@
     use crate::serialize::reader::Reader;
     use crate::serialize::ToBytes;
     use crate::shared::replication::entity_map::ReceiveEntityMap;
-<<<<<<< HEAD
     use bevy::ecs::component::Mutable;
     use bevy::ptr::OwningPtr;
     use bytes::Bytes;
     use std::alloc::Layout;
-=======
-    use bytes::Bytes;
-
->>>>>>> 7ca527c2
 
     impl ComponentRegistry {
         pub(crate) fn direction(&self, kind: ComponentKind) -> Option<ChannelDirection> {
@@ -981,18 +970,12 @@
             Ok(())
         }
 
-<<<<<<< HEAD
         pub(crate) fn batch_remove(
             &mut self,
             net_ids: Vec<ComponentNetId>,
             entity_world_mut: &mut EntityWorldMut,
-=======
-        pub(crate) fn batch_remove(&mut self,
-                                   net_ids: Vec<ComponentNetId>,
-                                   entity_world_mut: &mut EntityWorldMut,
-                                   tick: Tick,
-                                   events: &mut ConnectionEvents,
->>>>>>> 7ca527c2
+            tick: Tick,
+            events: &mut ConnectionEvents,
         ) {
             for net_id in net_ids {
                 let kind = self.kind_map.kind(net_id).expect("unknown component kind");
@@ -1000,16 +983,11 @@
                     .replication_map
                     .get(kind)
                     .expect("the component is not part of the protocol");
-<<<<<<< HEAD
+                events.push_remove_component(entity_world_mut.id(), *kind, tick);
                 let remove_fn = replication_metadata
                     .remove
                     .expect("the component does not have a remove function");
                 remove_fn(self);
-=======
-                events.push_remove_component(entity_world_mut.id(), *kind, tick);
-                let remove_fn = replication_metadata.remove.expect("the component does not have a remove function");
-                remove_fn(self, net_id);
->>>>>>> 7ca527c2
             }
 
             entity_world_mut.remove_by_ids(&self.temp_write_buffer.component_ids);
@@ -1019,20 +997,10 @@
         /// Prepare for a component being removed
         /// We don't actually remove the component here, we just push the ComponentId to the `component_ids` vector
         /// so that they can all be removed at the same time
-<<<<<<< HEAD
         pub(crate) fn buffer_remove<C: Component>(&mut self) {
             let kind = ComponentKind::of::<C>();
-            let replication_metadata = self
-                .replication_map
-                .get(&kind)
-                .expect("the component is not part of the protocol");
-            self.component_ids.push(replication_metadata.component_id);
-=======
-        pub(crate) fn buffer_remove<C: Component>(&mut self, net_id: ComponentNetId) {
-            let kind = self.kind_map.kind(net_id).expect("unknown component kind");
-            let component_id = self.kind_to_component_id.get(kind).unwrap();
+            let component_id = self.kind_to_component_id.get(&kind).unwrap();
             self.temp_write_buffer.component_ids.push(*component_id);
->>>>>>> 7ca527c2
             #[cfg(feature = "metrics")]
             {
                 metrics::counter!("replication::receive::component::remove").increment(1);
@@ -1749,7 +1717,7 @@
                     let mut entity_world_mut =
                         unsafe { unsafe_world.world_mut() }.entity_mut(entity);
                     // SAFETY: we call `buffer_insert_raw_ptrs` above
-                    unsafe { buffer.0.batch_insert(&mut entity_world_mut) } ;
+                    unsafe { buffer.0.batch_insert(&mut entity_world_mut) };
                 })
             },
         );
