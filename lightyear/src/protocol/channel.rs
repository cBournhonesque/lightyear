use bevy::app::App;
use bevy::prelude::{Resource, TypePath};
use bevy::utils::Duration;
use std::any::TypeId;
use std::collections::HashMap;

use crate::channel::builder::{Channel, ChannelBuilder, ChannelSettings, PongChannel};
use crate::channel::builder::{
    ChannelContainer, EntityActionsChannel, EntityUpdatesChannel, InputChannel, PingChannel,
};
use crate::prelude::{ChannelMode, ReliableSettings};
use crate::protocol::registry::{NetId, TypeKind, TypeMapper};

// TODO: derive Reflect once we reach bevy 0.14
/// ChannelKind - internal wrapper around the type of the channel
#[derive(Debug, Eq, Hash, Copy, Clone, PartialEq)]
pub struct ChannelKind(TypeId);

pub type ChannelId = NetId;

impl ChannelKind {
    pub fn of<C: Channel>() -> Self {
        Self(TypeId::of::<C>())
    }
}

impl TypeKind for ChannelKind {}

impl From<TypeId> for ChannelKind {
    fn from(type_id: TypeId) -> Self {
        Self(type_id)
    }
}

/// Registry to store metadata about the various [`Channels`](Channel) to use to send messages.
///
/// ### Adding channels
///
/// You can add a new channel to the registry by calling the [`add_channel`](ChannelRegistry::add_channel) method.
///
/// ```rust
/// use lightyear::prelude::*;
/// use bevy::prelude::*;
///
/// #[derive(Channel)]
/// struct MyChannel;
///
/// # fn main() {
/// #  let mut app = App::new();
/// #  app.init_resource::<ChannelRegistry>();
///    app.add_channel::<MyChannel>(ChannelSettings {
///      mode: ChannelMode::UnorderedUnreliable,
///      ..default()
///    });
/// # }
/// ```
///
///
#[derive(Resource, Default, Clone, Debug, PartialEq, TypePath)]
pub struct ChannelRegistry {
    // we only store the ChannelBuilder because we might want to create multiple instances of the same channel
    pub(in crate::protocol) builder_map: HashMap<ChannelKind, ChannelBuilder>,
    pub(in crate::protocol) kind_map: TypeMapper<ChannelKind>,
    pub(in crate::protocol) name_map: HashMap<ChannelKind, String>,
    built: bool,
}

impl ChannelRegistry {
    pub(crate) fn new(input_send_interval: Duration) -> Self {
        let mut registry = Self {
            builder_map: HashMap::new(),
            kind_map: TypeMapper::new(),
            name_map: HashMap::new(),
            built: false,
        };
        registry.add_channel::<EntityUpdatesChannel>(ChannelSettings {
            mode: ChannelMode::UnorderedUnreliableWithAcks,
            // we do not send the send_frequency to `replication_interval` here
            // because we want to make sure that the entity updates for tick T
            // are sent on tick T, so we will set the `replication_interval`
            // directly on the replication_sender
            send_frequency: Duration::default(),
            priority: 1.0,
        });
        registry.add_channel::<EntityActionsChannel>(ChannelSettings {
            mode: ChannelMode::UnorderedReliable(ReliableSettings::default()),
            // we do not send the send_frequency to `replication_interval` here
            // because we want to make sure that the entity updates for tick T
            // are sent on tick T, so we will set the `replication_interval`
            // directly on the replication_sender
            send_frequency: Duration::default(),
            // we want to send the entity actions as soon as possible
            priority: 10.0,
        });
        registry.add_channel::<PingChannel>(ChannelSettings {
            mode: ChannelMode::SequencedUnreliable,
            send_frequency: Duration::default(),
            // we always want to include the ping in the packet
            priority: 1000.0,
        });
        registry.add_channel::<PongChannel>(ChannelSettings {
            mode: ChannelMode::SequencedUnreliable,
            send_frequency: Duration::default(),
            // we always want to include the ping in the packet
            priority: 1000.0,
        });
        registry.add_channel::<InputChannel>(ChannelSettings {
            mode: ChannelMode::UnorderedUnreliable,
<<<<<<< HEAD
            send_frequency: Duration::default(),
=======
            direction: ChannelDirection::ClientToServer,
            send_frequency: input_send_interval,
>>>>>>> deec7e62
            priority: 3.0,
        });
        registry
    }

    /// Returns true if the net_id corresponds to a channel that is used for replication
    pub(crate) fn is_replication_channel(&self, net_id: NetId) -> bool {
        self.kind_map.kind(net_id).map_or(false, |kind| {
            *kind == ChannelKind::of::<EntityUpdatesChannel>()
                || *kind == ChannelKind::of::<EntityActionsChannel>()
        })
    }

    /// Returns true if the net_id corresponds to a channel that is used for replicating updates
    pub(crate) fn is_replication_update_channel(&self, net_id: NetId) -> bool {
        self.kind_map.kind(net_id).map_or(false, |kind| {
            *kind == ChannelKind::of::<EntityUpdatesChannel>()
        })
    }

    /// Build all the channels in the registry
    pub fn channels(&self) -> HashMap<ChannelKind, ChannelContainer> {
        let mut channels = HashMap::new();
        for (type_id, builder) in self.builder_map.iter() {
            channels.insert(*type_id, builder.build());
        }
        channels
    }

    pub fn kind_map(&self) -> TypeMapper<ChannelKind> {
        self.kind_map.clone()
    }

    /// Register a new type
    pub fn add_channel<C: Channel>(&mut self, settings: ChannelSettings) {
        let kind = self.kind_map.add::<C>();
        self.builder_map.insert(kind, C::get_builder(settings));
        let name = C::name();
        self.name_map.insert(kind, name.to_string());
    }

    /// get the registered object for a given type
    pub fn get_builder_from_kind(&self, channel_kind: &ChannelKind) -> Option<&ChannelBuilder> {
        self.builder_map.get(channel_kind)
    }

    pub fn get_kind_from_net_id(&self, channel_id: ChannelId) -> Option<&ChannelKind> {
        self.kind_map.kind(channel_id)
    }

    pub fn get_net_from_kind(&self, kind: &ChannelKind) -> Option<&ChannelId> {
        self.kind_map.net_id(kind)
    }

    pub fn name(&self, kind: &ChannelKind) -> Option<&str> {
        self.name_map.get(kind).map(|s| s.as_str())
    }

    pub fn get_builder_from_net_id(&self, channel_id: ChannelId) -> Option<&ChannelBuilder> {
        let channel_kind = self.get_kind_from_net_id(channel_id)?;
        self.get_builder_from_kind(channel_kind)
    }

    #[cfg(test)]
    fn len(&self) -> usize {
        self.kind_map.len()
    }
}

/// Add a message to the list of messages that can be sent
pub trait AppChannelExt {
    fn add_channel<C: Channel>(&mut self, settings: ChannelSettings);
}

impl AppChannelExt for App {
    fn add_channel<C: Channel>(&mut self, settings: ChannelSettings) {
        let mut registry = self.world_mut().resource_mut::<ChannelRegistry>();
        registry.add_channel::<C>(settings);
    }
}

#[cfg(test)]
mod tests {
    use bevy::prelude::{default, TypePath};
    use lightyear_macros::ChannelInternal;

    use crate::channel::builder::{ChannelMode, ChannelSettings};

    use super::*;

    #[derive(ChannelInternal, TypePath)]
    pub struct MyChannel;

    #[test]
    fn test_channel_registry() {
        let mut registry = ChannelRegistry::default();

        let settings = ChannelSettings {
            mode: ChannelMode::UnorderedUnreliable,
            ..default()
        };
        registry.add_channel::<MyChannel>(settings.clone());
        assert_eq!(registry.len(), 1);

        let builder = registry.get_builder_from_net_id(0).unwrap();
        let channel_container: ChannelContainer = builder.build();
        assert_eq!(
            channel_container.setting.mode,
            ChannelMode::UnorderedUnreliable
        );
    }
}<|MERGE_RESOLUTION|>--- conflicted
+++ resolved
@@ -106,12 +106,7 @@
         });
         registry.add_channel::<InputChannel>(ChannelSettings {
             mode: ChannelMode::UnorderedUnreliable,
-<<<<<<< HEAD
-            send_frequency: Duration::default(),
-=======
-            direction: ChannelDirection::ClientToServer,
             send_frequency: input_send_interval,
->>>>>>> deec7e62
             priority: 3.0,
         });
         registry
