--- conflicted
+++ resolved
@@ -11,11 +11,7 @@
 
 pub trait AppTriggerExt {
     /// Registers an [`Event`] that can be triggered over the network
-<<<<<<< HEAD
-    fn register_trigger<E: Event + Clone + Message + Serialize + DeserializeOwned>(
-=======
-    fn register_trigger<E: Message + Serialize + DeserializeOwned>(
->>>>>>> e37c7325
+    fn register_trigger<E: Message + Clone + Serialize + DeserializeOwned>(
         &mut self,
         direction: ChannelDirection,
     );
@@ -23,11 +19,7 @@
     /// Registers an [`Event`] that can be triggered over the network
     ///
     /// You need to provide your own [`SerializeFns`] for this message
-<<<<<<< HEAD
-    fn register_trigger_custom_serde<E: Event + Clone + Message>(
-=======
-    fn register_trigger_custom_serde<E: Message>(
->>>>>>> e37c7325
+    fn register_trigger_custom_serde<E: Message + Clone>(
         &mut self,
         direction: ChannelDirection,
         serialize_fns: SerializeFns<TriggerMessage<E>>,
@@ -65,11 +57,7 @@
 // }
 
 impl AppTriggerExt for App {
-<<<<<<< HEAD
-    fn register_trigger<E: Event + Clone + Message + Serialize + DeserializeOwned>(
-=======
-    fn register_trigger<E: Message + Serialize + DeserializeOwned>(
->>>>>>> e37c7325
+    fn register_trigger<E: Message + Clone + Serialize + DeserializeOwned>(
         &mut self,
         direction: ChannelDirection,
     ) {
@@ -80,11 +68,7 @@
     // TODO: register_trigger_mapped? in case E also has entity mapping?
 
     /// Register a resource to be automatically replicated over the network
-<<<<<<< HEAD
-    fn register_trigger_custom_serde<E: Event + Clone + Message>(
-=======
-    fn register_trigger_custom_serde<E: Message>(
->>>>>>> e37c7325
+    fn register_trigger_custom_serde<E: Message + Clone>(
         &mut self,
         direction: ChannelDirection,
         serialize_fns: SerializeFns<TriggerMessage<E>>,
