use bevy::ecs::query::QueryFilter;
use bevy::prelude::*;
use bevy::utils::Duration;

use crate::client::components::Confirmed;
use crate::client::interpolation::Interpolated;
use crate::client::prediction::Predicted;
use crate::connection::client::NetClient;
use crate::prelude::client::ClientConnection;
use crate::prelude::{is_started, PrePredicted};
use crate::server::config::ServerConfig;
use crate::server::connection::ConnectionManager;
use crate::server::prediction::compute_hash;
use crate::shared::replication::plugin::receive::ReplicationReceivePlugin;
use crate::shared::replication::plugin::send::ReplicationSendPlugin;
use crate::shared::sets::{InternalMainSet, InternalReplicationSet, ServerMarker};

#[derive(SystemSet, Debug, Hash, PartialEq, Eq, Clone, Copy)]
pub enum ServerReplicationSet {
    // You can use this SystemSet to add Replicate components to entities received from clients (to rebroadcast them to other clients)
    ClientReplication,
}

pub type ReplicationSet = InternalReplicationSet<ServerMarker>;

pub(crate) mod receive {
    use super::*;

    #[derive(Default)]
    pub struct ServerReplicationReceivePlugin {
        pub tick_interval: Duration,
    }

    impl Plugin for ServerReplicationReceivePlugin {
        fn build(&self, app: &mut App) {
            app
                // PLUGIN
                .add_plugins(ReplicationReceivePlugin::<ConnectionManager>::new(
                    self.tick_interval,
                ))
                // SETS
                .configure_sets(
                    PreUpdate,
                    ServerReplicationSet::ClientReplication
                        .run_if(is_started)
                        .after(InternalMainSet::<ServerMarker>::EmitEvents),
                );
        }
    }
}

pub(crate) mod send {
    use super::*;
    use crate::prelude::{
        is_host_server, ClientId, ComponentRegistry, DisabledComponent, OverrideTargetComponent,
        ReplicateHierarchy, ReplicationGroup, ShouldBePredicted, TargetEntity, Tick, TickManager,
        TimeManager, VisibilityMode,
    };
    use crate::protocol::component::ComponentKind;
    use crate::server::error::ServerError;
    use crate::server::visibility::immediate::{ClientVisibility, ReplicateVisibility};
    use crate::shared::replication::archetypes::{get_erased_component, ReplicatedArchetypes};
    use crate::shared::replication::components::{
        Controlled, DespawnTracker, Replicating, ReplicationGroupId, ReplicationTarget,
        ShouldBeInterpolated,
    };
    use crate::shared::replication::network_target::NetworkTarget;
    use crate::shared::replication::ReplicationSend;
    use bevy::ecs::component::ComponentTicks;
    use bevy::ecs::entity::Entities;
    use bevy::ecs::system::SystemChangeTick;
    use bevy::ptr::Ptr;

    #[derive(Default)]
    pub struct ServerReplicationSendPlugin {
        pub tick_interval: Duration,
    }

    impl Plugin for ServerReplicationSendPlugin {
        fn build(&self, app: &mut App) {
<<<<<<< HEAD
            let config = app.world().resource::<ServerConfig>();
=======
            let send_interval = app
                .world
                .resource::<ServerConfig>()
                .replication
                .send_interval;
>>>>>>> 19e536d0

            app
                // REFLECTION
                .register_type::<Replicate>()
                // PLUGIN
                .add_plugins(ReplicationSendPlugin::<ConnectionManager>::new(
                    self.tick_interval,
                    send_interval,
                ))
                // SYSTEM SETS
                .configure_sets(
                    PostUpdate,
                    // on server: we need to set the hash value before replicating the component
                    InternalReplicationSet::<ServerMarker>::SetPreSpawnedHash
                        .before(InternalReplicationSet::<ServerMarker>::BufferComponentUpdates)
                        .in_set(InternalReplicationSet::<ServerMarker>::All),
                )
                .configure_sets(
                    PostUpdate,
                    InternalReplicationSet::<ServerMarker>::All.run_if(is_started),
                )
                // SYSTEMS
                .add_systems(
                    PostUpdate,
                    compute_hash.in_set(InternalReplicationSet::<ServerMarker>::SetPreSpawnedHash),
                );
            // SYSTEMS
            app.add_systems(
                PreUpdate,
                // we need to add despawn trackers immediately for entities for which we add replicate
                // TODO: why?
                handle_replicating_add.after(ServerReplicationSet::ClientReplication),
            );
            app.add_systems(
                PostUpdate,
                (
                    // NOTE: we need to run `send_entity_despawn` once per frame (and not once per send_interval)
                    //  because the RemovedComponents Events are present only for 1 frame and we might miss them if we don't run this every frame
                    //  It is ok to run it every frame because it creates at most one message per despawn
                    // NOTE: we make sure to update the replicate_cache before we make use of it in `send_entity_despawn`
                    handle_replicating_remove
                        .in_set(InternalReplicationSet::<ServerMarker>::BeforeBuffer),
                    // TODO: putting it here means we might miss entities that are spawned and despawned within the send_interval? bug or feature?
                    //  be careful that newly_connected_client is cleared every send_interval, not every frame.
                    replicate
                        .in_set(InternalReplicationSet::<ServerMarker>::BufferEntityUpdates)
                        .in_set(InternalReplicationSet::<ServerMarker>::BufferComponentUpdates),
                    replicate_entity_local_despawn
                        .in_set(InternalReplicationSet::<ServerMarker>::BufferDespawnsAndRemovals),
                    (
                        handle_replicating_add,
                        handle_replication_target_update,
                        buffer_replication_messages,
                    )
                        .in_set(InternalReplicationSet::<ServerMarker>::AfterBuffer),
                ),
            );
            // HOST-SERVER
            app.add_systems(
                PostUpdate,
                add_prediction_interpolation_components
                    // .after(InternalMainSet::<ServerMarker>::SendMessages)
                    .run_if(is_host_server),
            );
        }
    }

    /// Filter to use to get all entities that are not client-side replicated entities
    #[derive(QueryFilter)]
    pub struct ServerFilter {
        a: (
            Without<Confirmed>,
            Without<Predicted>,
            Without<Interpolated>,
        ),
    }

    /// Component that indicates which clients should predict and interpolate the entity
    #[derive(Component, Default, Clone, Debug, PartialEq, Reflect)]
    pub struct SyncTarget {
        /// Which clients should predict this entity (unused for client to server replication)
        pub prediction: NetworkTarget,
        /// Which clients should interpolate this entity (unused for client to server replication)
        pub interpolation: NetworkTarget,
    }

    /// Component storing metadata about which clients have control over the entity
    ///
    /// This is only used for server to client replication.
    #[derive(Component, Clone, Debug, Default, PartialEq, Reflect)]
    pub struct ControlledBy {
        /// Which client(s) control this entity?
        pub target: NetworkTarget,
    }

    impl ControlledBy {
        /// Returns true if the entity is controlled by the specified client
        pub fn targets(&self, client_id: &ClientId) -> bool {
            self.target.targets(client_id)
        }
    }

    /// Component to have more fine-grained control over the visibility of an entity
    /// (which clients do we replicate this entity to?)
    ///
    /// This has no effect for client to server replication.
    #[derive(Component, Clone, Debug, PartialEq, Reflect)]
    pub struct Visibility {
        /// Control if we do fine-grained or coarse-grained visibility
        mode: VisibilityMode,
        // TODO: should we store the visibility cache here if visibility_mode = InterestManagement?
    }

    /// Bundle that indicates how an entity should be replicated. Add this to an entity to start replicating
    /// it to remote peers.
    ///
    /// ```rust
    /// use bevy::prelude::*;
    /// use lightyear::prelude::*;
    /// use lightyear::prelude::server::*;
    ///
    /// let mut world = World::default();
    /// world.spawn(Replicate::default());
    /// ```
    ///
    /// The bundle is composed of several components:
    /// - [`ReplicationTarget`] to specify which clients should receive the entity
    /// - [`SyncTarget`] to specify which clients should predict/interpolate the entity
    /// - [`ControlledBy`] to specify which client controls the entity
    /// - [`VisibilityMode`] to specify if we should replicate the entity to all clients in the
    /// replication target, or if we should apply interest management logic to determine which clients
    /// - [`ReplicationGroup`] to group entities together for replication. Entities in the same group
    /// will be sent together in the same message.
    /// - [`ReplicateHierarchy`] to specify how the hierarchy of the entity should be replicated
    ///
    /// Some of the components can be updated at runtime even after the entity has been replicated.
    /// For example you can update the [`ReplicationTarget`] to change which clients should receive the entity.
    #[derive(Bundle, Clone, Default, PartialEq, Debug, Reflect)]
    pub struct Replicate {
        /// Which clients should this entity be replicated to?
        pub target: ReplicationTarget,
        /// Which clients should predict/interpolate the entity?
        pub sync: SyncTarget,
        /// Which client(s) control this entity?
        pub controlled_by: ControlledBy,
        /// How do we control the visibility of the entity?
        pub visibility: VisibilityMode,
        /// The replication group defines how entities are grouped (sent as a single message) for replication.
        ///
        /// After the entity is first replicated, the replication group of the entity should not be modified.
        /// (but more entities can be added to the replication group)
        // TODO: currently, if the host removes Replicate, then the entity is not removed in the remote
        //  it just keeps living but doesn't receive any updates. Should we make this configurable?
        pub group: ReplicationGroup,
        /// How should the hierarchy of the entity (parents/children) be replicated?
        pub hierarchy: ReplicateHierarchy,
        pub marker: Replicating,
    }

    /// Buffer the replication messages into channels
    fn buffer_replication_messages(
        change_tick: SystemChangeTick,
        mut connection_manager: ResMut<ConnectionManager>,
        tick_manager: Res<TickManager>,
        time_manager: Res<TimeManager>,
    ) {
        connection_manager
            .buffer_replication_messages(
                tick_manager.tick(),
                change_tick.this_run(),
                time_manager.as_ref(),
            )
            .unwrap_or_else(|e| {
                error!("Error preparing replicate send: {}", e);
            });
        // TODO: how to handle this for replication groups that update less frequently?
        //  only component updates should update less frequently, but entity spawns/removals
        //  should be sent with the same frequency!
        // clear the list of newly connected clients
        connection_manager.new_clients.clear();
    }

    /// In HostServer mode, we will add the Predicted/Interpolated components to the server entities
    /// So that client code can still query for them
    fn add_prediction_interpolation_components(
        mut commands: Commands,
        query: Query<(
            Entity,
            Ref<ReplicationTarget>,
            &SyncTarget,
            Option<&PrePredicted>,
        )>,
        connection: Res<ClientConnection>,
    ) {
        let local_client = connection.id();
        for (entity, replication_target, sync_target, pre_predicted) in query.iter() {
            if (replication_target.is_changed()) && replication_target.target.targets(&local_client)
            {
                if pre_predicted.is_some_and(|pre_predicted| pre_predicted.client_entity.is_none())
                {
                    // PrePredicted's client_entity is None if it's a pre-predicted entity that was spawned by the local client
                    // in that case, just remove it and add Predicted instead
                    commands
                        .entity(entity)
                        .insert(Predicted {
                            confirmed_entity: Some(entity),
                        })
                        .remove::<PrePredicted>();
                }
                if sync_target.prediction.targets(&local_client) {
                    commands.entity(entity).insert(Predicted {
                        confirmed_entity: Some(entity),
                    });
                }
                if sync_target.interpolation.targets(&local_client) {
                    commands.entity(entity).insert(Interpolated {
                        confirmed_entity: entity,
                    });
                }
            }
        }
    }

    // TODO: replace this with observers
    /// Metadata that holds Replicate-information from the previous send_interval's replication.
    /// - when the entity gets despawned, we will use this to know how to replicate the despawn
    /// - when the replicate metadata changes, we will use this to compute diffs
    #[derive(PartialEq, Debug)]
    pub(crate) struct ReplicateCache {
        pub(crate) replication_target: NetworkTarget,
        pub(crate) replication_group: ReplicationGroup,
        pub(crate) visibility_mode: VisibilityMode,
        /// If mode = Room, the list of clients that could see the entity
        pub(crate) replication_clients_cache: Vec<ClientId>,
    }

    /// For every entity that removes their ReplicationTarget component but are not despawned, remove the component
    /// from our replicate cache (so that the entity's despawns are no longer replicated)
    pub(crate) fn handle_replicating_remove(
        mut sender: ResMut<ConnectionManager>,
        mut query: RemovedComponents<Replicating>,
        entity_check: &Entities,
    ) {
        for entity in query.read() {
            // only do this for entities that still exist
            if entity_check.contains(entity) {
                debug!("handling replicating component remove (delete from replicate cache)");
                sender.replicate_component_cache.remove(&entity);
                // TODO: should we also remove the replicate-visibility? or should we keep it?
                // commands.entity(entity).remove::<ReplicateVisibility>();
            }
        }
    }

    /// This system does all the additional bookkeeping required after [`Replicating`] has been added:
    /// - adds DespawnTracker to each entity that was ever replicated, so that we can track when they are despawned
    /// (we have a distinction between removing Replicating, which just stops replication; and despawning the entity)
    /// - adds ReplicateCache for that entity so that when it's removed, we can know how to replicate the despawn
    /// - adds the ReplicateVisibility component if needed
    pub(crate) fn handle_replicating_add(
        mut sender: ResMut<ConnectionManager>,
        mut commands: Commands,
        // We use `(With<Replicating>, Without<DespawnTracker>)` as an optimization instead of
        // `Added<Replicating>`
        query: Query<
            (
                Entity,
                &ReplicationTarget,
                &ReplicationGroup,
                &VisibilityMode,
            ),
            (With<Replicating>, Without<DespawnTracker>),
        >,
    ) {
        for (entity, replication_target, group, visibility_mode) in query.iter() {
            debug!("Replicate component was added for entity {entity:?}");
            commands.entity(entity).insert(DespawnTracker);
            let despawn_metadata = ReplicateCache {
                replication_target: replication_target.target.clone(),
                replication_group: group.clone(),
                visibility_mode: *visibility_mode,
                replication_clients_cache: vec![],
            };
            sender
                .replicate_component_cache
                .insert(entity, despawn_metadata);
        }
    }

    pub(crate) fn replicate(
        tick_manager: Res<TickManager>,
        component_registry: Res<ComponentRegistry>,
        mut replicated_archetypes: Local<ReplicatedArchetypes<ReplicationTarget>>,
        system_ticks: SystemChangeTick,
        mut set: ParamSet<(&World, ResMut<ConnectionManager>)>,
    ) {
        // 1. update the list of replicated archetypes
        replicated_archetypes.update(set.p0(), &component_registry);

        let mut sender = std::mem::take(&mut *set.p1());
        let world = set.p0();

        // 2. go through all the archetypes that should be replicated
        for replicated_archetype in replicated_archetypes.archetypes.iter() {
            // SAFETY: update() makes sure that we have a valid archetype
            let archetype = unsafe {
                world
                    .archetypes()
                    .get(replicated_archetype.id)
                    .unwrap_unchecked()
            };
            let table = unsafe {
                world
                    .storages()
                    .tables
                    .get(archetype.table_id())
                    .unwrap_unchecked()
            };

            // a. add all entity despawns from entities that were despawned locally
            // (done in a separate system)
            // replicate_entity_local_despawn(&mut despawn_removed, &mut set.p1());

            // 3. go through all entities of that archetype
            for entity in archetype.entities() {
                let entity_ref = world.entity(entity.id());
                let group = entity_ref.get::<ReplicationGroup>();

                let group_id = group.map_or(ReplicationGroupId::default(), |g| {
                    g.group_id(Some(entity.id()))
                });
                let priority = group.map_or(1.0, |g| g.priority());
                let visibility = entity_ref.get::<ReplicateVisibility>();
                let sync_target = entity_ref.get::<SyncTarget>();
                let target_entity = entity_ref.get::<TargetEntity>();
                let controlled_by = entity_ref.get::<ControlledBy>();
                // SAFETY: we know that the entity has the ReplicationTarget component
                // because the archetype is in replicated_archetypes
                let replication_target =
                    unsafe { entity_ref.get::<ReplicationTarget>().unwrap_unchecked() };
                let replication_target_ticks = unsafe {
                    entity_ref
                        .get_change_ticks::<ReplicationTarget>()
                        .unwrap_unchecked()
                };
                let (added_tick, changed_tick) = (
                    replication_target_ticks.added_tick(),
                    replication_target_ticks.last_changed_tick(),
                );
                // entity_ref::get_ref() does not do what we want (https://github.com/bevyengine/bevy/issues/13735)
                // so create the ref manually
                let replication_target = Ref::new(
                    replication_target,
                    &added_tick,
                    &changed_tick,
                    system_ticks.last_run(),
                    system_ticks.this_run(),
                );

                // b. add entity despawns from visibility or target change
                replicate_entity_despawn(
                    entity.id(),
                    group_id,
                    &replication_target,
                    visibility,
                    &mut sender,
                );

                // c. add all entity spawns
                replicate_entity_spawn(
                    &component_registry,
                    entity.id(),
                    &replication_target,
                    group_id,
                    priority,
                    controlled_by,
                    sync_target,
                    target_entity,
                    visibility,
                    &mut sender,
                    &system_ticks,
                );

                // If the group is not set to send, skip sending updates for this entity
                if group.is_some_and(|g| !g.should_send) {
                    continue;
                }

                // d. all components that were added or changed
                for replicated_component in replicated_archetype.components.iter() {
                    let (data, component_ticks) = unsafe {
                        get_erased_component(
                            table,
                            &world.storages().sparse_sets,
                            entity,
                            replicated_component.storage_type,
                            replicated_component.id,
                        )
                    };
                    let override_target = replicated_component.override_target.and_then(|id| {
                        entity_ref
                            .get_by_id(id)
                            // SAFETY: we know the archetype has the OverrideTarget<C> component
                            // the OverrideTarget<C> component has the same memory layout as NetworkTarget
                            .map(|ptr| unsafe { ptr.deref::<NetworkTarget>() })
                    });

                    replicate_component_updates(
                        tick_manager.tick(),
                        &component_registry,
                        entity.id(),
                        replicated_component.kind,
                        data,
                        component_ticks,
                        &replication_target,
                        sync_target,
                        group_id,
                        visibility,
                        replicated_component.delta_compression,
                        replicated_component.replicate_once,
                        override_target,
                        &system_ticks,
                        &mut sender,
                    );
                }

                // e. add all removed components
            }
        }

        *set.p1() = sender;
    }

    /// Send entity spawn replication messages to clients
    /// Also handles:
    /// - newly_connected_clients should receive the entity spawn message even if the entity was not just spawned
    /// - adds ControlledBy, ShouldBePredicted, ShouldBeInterpolated component
    /// - handles TargetEntity if it's a Preexisting entity
    pub(crate) fn replicate_entity_spawn(
        component_registry: &ComponentRegistry,
        entity: Entity,
        replication_target: &Ref<ReplicationTarget>,
        group_id: ReplicationGroupId,
        priority: f32,
        controlled_by: Option<&ControlledBy>,
        sync_target: Option<&SyncTarget>,
        target_entity: Option<&TargetEntity>,
        visibility: Option<&ReplicateVisibility>,
        sender: &mut ConnectionManager,
        system_ticks: &SystemChangeTick,
    ) {
        let target = match visibility {
            // for room mode, no need to handle newly-connected clients specially; they just need
            // to be added to the correct room
            Some(visibility) => {
                visibility
                    .clients_cache
                    .iter()
                    .filter_map(|(client_id, visibility)| {
                        if replication_target.target.targets(client_id) {
                            match visibility {
                                ClientVisibility::Gained => {
                                    trace!(
                                        ?entity,
                                        ?client_id,
                                        "send entity spawn to client who just gained visibility"
                                    );
                                    return Some(*client_id);
                                }
                                ClientVisibility::Lost => {}
                                ClientVisibility::Maintained => {
                                    // only try to replicate if the replicate component was just added
                                    if replication_target.is_added() {
                                        trace!(
                                            ?entity,
                                            ?client_id,
                                            "send entity spawn to client who maintained visibility"
                                        );
                                        return Some(*client_id);
                                    }
                                }
                            }
                        }
                        None
                    })
                    .collect()
            }
            None => {
                let mut target = NetworkTarget::None;
                // only try to replicate if the replicate component was just added
                if replication_target.is_added() {
                    trace!(?entity, "send entity spawn");
                    // TODO: avoid this clone!
                    target = replication_target.target.clone();
                } else if replication_target.is_changed() {
                    target = replication_target.target.clone();
                    if let Some(cached_replicate) = sender.replicate_component_cache.get(&entity) {
                        // do not re-send a spawn message to the clients for which we already have
                        // replicated the entity
                        target.exclude(&cached_replicate.replication_target)
                    }
                }

                // also replicate to the newly connected clients that match the target
                let new_connected_clients = sender.new_connected_clients();
                if !new_connected_clients.is_empty() {
                    // replicate to the newly connected clients that match our target
                    let mut new_connected_target = NetworkTarget::Only(new_connected_clients);
                    new_connected_target.intersection(&replication_target.target);
                    debug!(?entity, target = ?new_connected_target, "Replicate to newly connected clients");
                    target.union(&new_connected_target);
                }
                target
            }
        };
        if target.is_empty() {
            return;
        }
        trace!(?entity, "Prepare entity spawn to client");
        // TODO: should we have additional state tracking so that we know we are in the process of sending this entity to clients?
        //  (i.e. before we received an ack?)
        let _ = sender
            .apply_replication(target)
            .try_for_each(|client_id| {
                // let the client know that this entity is controlled by them
                if controlled_by.is_some_and(|c| c.targets(&client_id)) {
                    sender.prepare_typed_component_insert(
                        entity,
                        group_id,
                        client_id,
                        component_registry,
                        &Controlled,
                        system_ticks.this_run(),
                    )?;
                }
                // if we need to do prediction/interpolation, send a marker component to indicate that to the client
                if sync_target.is_some_and(|sync| sync.prediction.targets(&client_id)) {
                    // TODO: the serialized data is always the same; cache it somehow?
                    sender.prepare_typed_component_insert(
                        entity,
                        group_id,
                        client_id,
                        component_registry,
                        &ShouldBePredicted,
                        system_ticks.this_run(),
                    )?;
                }
                if sync_target.is_some_and(|sync| sync.interpolation.targets(&client_id)) {
                    sender.prepare_typed_component_insert(
                        entity,
                        group_id,
                        client_id,
                        component_registry,
                        &ShouldBeInterpolated,
                        system_ticks.this_run(),
                    )?;
                }

                if let Some(TargetEntity::Preexisting(remote_entity)) = target_entity {
                    sender
                        .connection_mut(client_id)?
                        .replication_sender
                        .prepare_entity_spawn_reuse(entity, group_id, *remote_entity);
                } else {
                    sender
                        .connection_mut(client_id)?
                        .replication_sender
                        .prepare_entity_spawn(entity, group_id);
                }

                // also set the priority for the group when we spawn it
                sender
                    .connection_mut(client_id)?
                    .replication_sender
                    .update_base_priority(group_id, priority);
                Ok(())
            })
            .inspect_err(|e: &ServerError| {
                error!("error sending entity spawn: {:?}", e);
            });
    }

    /// Despawn entities when the entity gets despawned on local world
    /// Needs to run once per frame instead of every send_interval because the RemovedComponents Events are present only for 1 frame
    pub(crate) fn replicate_entity_local_despawn(
        // TODO: ideally we want to send despawns for entities that still had REPLICATE at the time of despawn
        //  not just entities that had despawn tracker once
        mut despawn_removed: RemovedComponents<DespawnTracker>,
        mut sender: ResMut<ConnectionManager>,
    ) {
        for entity in despawn_removed.read() {
            trace!("DespawnTracker component got removed, preparing entity despawn message!");
            // TODO: we still don't want to replicate the despawn if the entity was not in the same room as the client!
            // only replicate the despawn if the entity still had a Replicate component
            if let Some(replicate_cache) = sender.replicate_component_cache.remove(&entity) {
                // TODO: DO NOT SEND ENTITY DESPAWN TO THE CLIENT WHO JUST DISCONNECTED!
                let mut network_target = replicate_cache.replication_target;

                // TODO: for this to work properly, we need the replicate stored in `sender.get_mut_replicate_component_cache()`
                //  to be updated for every replication change! Wait for observers instead.
                //  How did it work on the `main` branch? was there something else making it work? Maybe the
                //  update replicate ran before
                if replicate_cache.visibility_mode == VisibilityMode::InterestManagement {
                    // if the mode was room, only replicate the despawn to clients that were in the same room
                    network_target.intersection(&NetworkTarget::Only(
                        replicate_cache.replication_clients_cache,
                    ));
                }
                trace!(?entity, ?network_target, "send entity despawn");
                let _ = sender
                    .prepare_entity_despawn(
                        entity,
                        replicate_cache.replication_group.group_id(Some(entity)),
                        network_target,
                    )
                    // TODO: bubble up errors to user via ConnectionEvents?
                    .inspect_err(|e| {
                        error!("error sending entity despawn: {:?}", e);
                    });
            }
        }
    }

    /// Send entity despawn is:
    /// 1) the client lost visibility of the entity
    /// 2) the replication target was updated and the client is no longer in the ReplicationTarget
    pub(crate) fn replicate_entity_despawn(
        entity: Entity,
        group_id: ReplicationGroupId,
        replication_target: &Ref<ReplicationTarget>,
        visibility: Option<&ReplicateVisibility>,
        sender: &mut ConnectionManager,
    ) {
        // 1. send despawn for clients that lost visibility
        let mut target: NetworkTarget = match visibility {
            Some(visibility) => {
                visibility
                    .clients_cache
                    .iter()
                    .filter_map(|(client_id, visibility)| {
                        if replication_target.target.targets(client_id)
                            && matches!(visibility, ClientVisibility::Lost) {
                            debug!(
                                "sending entity despawn for entity: {:?} because ClientVisibility::Lost",
                                entity
                            );
                            return Some(*client_id);
                        }
                        None
                    }).collect()
            }
            None => {
                NetworkTarget::None
            }
        };
        // 2. if the replication target changed, find the clients that were removed in the new replication target
        if replication_target.is_changed() && !replication_target.is_added() {
            if let Some(cache) = sender.replicate_component_cache.get_mut(&entity) {
                let mut new_despawn = cache.replication_target.clone();
                new_despawn.exclude(&replication_target.target);
                target.union(&new_despawn);
            }
        }
        if !target.is_empty() {
            let _ = sender
                .prepare_entity_despawn(entity, group_id, target)
                .inspect_err(|e| {
                    error!("error sending entity despawn: {:?}", e);
                });
        }
    }

    // TODO: if replication target changed and we are replicating to client 1,
    //  we need to also send component inserts to client 1!
    /// This system sends updates for all components that were added or changed
    /// Sends both ComponentInsert for newly added components
    /// and ComponentUpdates otherwise
    ///
    /// Updates are sent only for any components that were changed since the most recent of:
    /// - last time we sent an action for that group
    /// - last time we sent an update for that group which got acked.
    /// (currently we only check for the second condition, which is enough but less efficient)
    ///
    /// NOTE: cannot use ConnectEvents because they are reset every frame
    pub(crate) fn replicate_component_updates(
        current_tick: Tick,
        component_registry: &ComponentRegistry,
        entity: Entity,
        component_kind: ComponentKind,
        component_data: Ptr,
        component_ticks: ComponentTicks,
        replication_target: &Ref<ReplicationTarget>,
        sync_target: Option<&SyncTarget>,
        group_id: ReplicationGroupId,
        visibility: Option<&ReplicateVisibility>,
        delta_compression: bool,
        replicate_once: bool,
        override_target: Option<&NetworkTarget>,
        system_ticks: &SystemChangeTick,
        sender: &mut ConnectionManager,
    ) {
        // TODO: maybe iterate through all the connected clients instead, to avoid allocations?
        // use the overriden target if present
        let target = override_target.map_or(&replication_target.target, |override_target| {
            override_target
        });
        let (insert_target, mut update_target): (NetworkTarget, NetworkTarget) = match visibility {
            Some(visibility) => {
                let mut insert_clients = vec![];
                let mut update_clients = vec![];
                visibility
                    .clients_cache
                    .iter()
                    .for_each(|(client_id, visibility)| {
                        if target.targets(client_id) {
                            match visibility {
                                ClientVisibility::Gained => {
                                    insert_clients.push(*client_id);
                                }
                                ClientVisibility::Lost => {}
                                ClientVisibility::Maintained => {
                                    // send a component_insert for components that were newly added
                                    if component_ticks
                                        .is_added(system_ticks.last_run(), system_ticks.this_run())
                                    {
                                        insert_clients.push(*client_id);
                                    } else {
                                        // for components that were not newly added, only send as updates
                                        if replicate_once {
                                            // we can exit the function immediately because we know we don't want to replicate
                                            // to any client
                                            return;
                                        }
                                        update_clients.push(*client_id);
                                    }
                                }
                            }
                        }
                    });
                (
                    NetworkTarget::from(insert_clients),
                    NetworkTarget::from(update_clients),
                )
            }
            None => {
                let (mut insert_target, mut update_target) =
                    (NetworkTarget::None, NetworkTarget::None);

                // send a component_insert for components that were newly added
                // or if replicate was newly added.
                // TODO: ideally what we should be checking is: is the component newly added
                //  for the client we are sending to?
                //  Otherwise another solution would be to also insert the component on ComponentUpdate if it's missing
                //  Or should we just have ComponentInsert and ComponentUpdate be the same thing? Or we check
                //  on the receiver's entity world mut to know if we emit a ComponentInsert or a ComponentUpdate?
                if component_ticks.is_added(system_ticks.last_run(), system_ticks.this_run())
                    || replication_target.is_added()
                {
                    trace!("component is added or replication_target is added");
                    insert_target.union(target);
                } else {
                    // do not send updates for these components, only inserts/removes
                    if replicate_once {
                        trace!(?entity,
                                "not replicating updates for {:?} because it is marked as replicate_once",
                                "COMPONENT_KIND"
                            );
                        return;
                    }
                    // otherwise send an update for all components that changed since the
                    // last update we have ack-ed
                    update_target.union(target);
                }

                let new_connected_clients = sender.new_connected_clients();
                // replicate all components to newly connected clients
                if !new_connected_clients.is_empty() {
                    // replicate to the newly connected clients that match our target
                    let mut new_connected_target = NetworkTarget::Only(new_connected_clients);
                    new_connected_target.intersection(target);
                    debug!(?entity, target = ?new_connected_target, "Replicate to newly connected clients");
                    insert_target.union(&new_connected_target);
                }
                (insert_target, update_target)
            }
        };

        // do not send a component as both update and insert
        update_target.exclude(&insert_target);

        if !insert_target.is_empty() || !update_target.is_empty() {
            if !insert_target.is_empty() {
                let _ = sender
                    .prepare_component_insert(
                        entity,
                        component_kind,
                        component_data,
                        component_registry,
                        sync_target.map(|sync_target| &sync_target.prediction),
                        group_id,
                        insert_target,
                        delta_compression,
                        current_tick,
                        system_ticks.this_run(),
                    )
                    .inspect_err(|e| {
                        error!("error sending component insert: {:?}", e);
                    });
            }
            if !update_target.is_empty() {
                let _ = sender
                    .prepare_component_update(
                        entity,
                        component_kind,
                        component_data,
                        component_registry,
                        group_id,
                        update_target,
                        component_ticks.last_changed_tick(),
                        system_ticks.this_run(),
                        current_tick,
                        delta_compression,
                    )
                    .inspect_err(|e| {
                        error!("error sending component update: {:?}", e);
                    });
            }
        }
    }

    // TODO: do removals!
    /// This system sends updates for all components that were removed
    pub(crate) fn send_component_removed<C: Component>(
        registry: Res<ComponentRegistry>,
        // only remove the component for entities that are being actively replicated
        query: Query<
            (
                &ReplicationTarget,
                &ReplicationGroup,
                Option<&ReplicateVisibility>,
                Has<DisabledComponent<C>>,
                Option<&OverrideTargetComponent<C>>,
            ),
            With<Replicating>,
        >,
        mut removed: RemovedComponents<C>,
        mut sender: ResMut<ConnectionManager>,
    ) {
        let kind = registry.net_id::<C>();
        removed.read().for_each(|entity| {
            if let Ok((replication_target, group, visibility, disabled, override_target)) =
                query.get(entity)
            {
                // do not replicate components that are disabled
                if disabled {
                    return;
                }
                // use the overriden target if present
                let base_target = override_target
                    .map_or(&replication_target.target, |override_target| {
                        &override_target.target
                    });
                let target = match visibility {
                    Some(visibility) => {
                        visibility
                            .clients_cache
                            .iter()
                            .filter_map(|(client_id, visibility)| {
                                if base_target.targets(client_id) {
                                    // TODO: maybe send no matter the vis?
                                    if matches!(visibility, ClientVisibility::Maintained) {
                                        // TODO: USE THE CUSTOM REPLICATE TARGET FOR THIS COMPONENT IF PRESENT!
                                        return Some(*client_id);
                                    }
                                };
                                None
                            })
                            .collect()
                    }
                    None => {
                        trace!("sending component remove!");
                        // TODO: USE THE CUSTOM REPLICATE TARGET FOR THIS COMPONENT IF PRESENT!
                        base_target.clone()
                    }
                };
                if target.is_empty() {
                    return;
                }
                let group_id = group.group_id(Some(entity));
                debug!(?entity, ?kind, "Sending RemoveComponent");
                let _ = sender.prepare_component_remove(entity, kind, group, target);
            }
        })
    }

    /// Update the replication_target in the cache when the ReplicationTarget component changes
    pub(crate) fn handle_replication_target_update(
        mut sender: ResMut<ConnectionManager>,
        target_query: Query<
            (Entity, Ref<ReplicationTarget>),
            (
                Changed<ReplicationTarget>,
                With<Replicating>,
                With<DespawnTracker>,
            ),
        >,
    ) {
        for (entity, replication_target) in target_query.iter() {
            if replication_target.is_changed() && !replication_target.is_added() {
                if let Some(replicate_cache) = sender.replicate_component_cache.get_mut(&entity) {
                    replicate_cache.replication_target = replication_target.target.clone();
                }
            }
        }
    }

    pub(crate) fn register_replicate_component_send<C: Component>(app: &mut App) {
        app.add_systems(
            PostUpdate,
            (
                // NOTE: we need to run `send_component_removed` once per frame (and not once per send_interval)
                //  because the RemovedComponents Events are present only for 1 frame and we might miss them if we don't run this every frame
                //  It is ok to run it every frame because it creates at most one message per despawn
                send_component_removed::<C>
                    .in_set(InternalReplicationSet::<ServerMarker>::BufferDespawnsAndRemovals),
                // // NOTE: we run this system once every `send_interval` because we don't want to send too many Update messages
                // //  and use up all the bandwidth
                // send_component_update::<C>
                //     .in_set(InternalReplicationSet::<ServerMarker>::BufferComponentUpdates),
            ),
        );
    }

    #[cfg(test)]
    mod tests {
        use super::*;
        use crate::client::events::ComponentUpdateEvent;
        use crate::prelude::client::Confirmed;
        use crate::prelude::server::{ControlledBy, NetConfig, Replicate, VisibilityManager};
        use crate::prelude::{
            client, DeltaCompression, LinkConditionerConfig, ReplicateOnceComponent, Replicated,
        };
        use crate::server::replication::send::SyncTarget;
        use crate::shared::replication::components::{Controlled, ReplicationGroupId};
        use crate::shared::replication::delta::DeltaComponentHistory;
        use crate::tests::multi_stepper::{MultiBevyStepper, TEST_CLIENT_ID_1, TEST_CLIENT_ID_2};
        use crate::tests::protocol::*;
        use crate::tests::stepper::{BevyStepper, Step, TEST_CLIENT_ID};
        use bevy::prelude::{default, EventReader, Resource, Update};
        use bevy::utils::HashSet;

        // TODO: test entity spawn newly connected client

        #[test]
        fn test_entity_spawn() {
            let mut stepper = BevyStepper::default();

            // spawn an entity on server
            let server_entity = stepper.server_app.world_mut().spawn_empty().id();
            stepper.frame_step();
            stepper.frame_step();
            // check that entity wasn't spawned
            assert!(stepper
                .client_app
                .world()
                .resource::<client::ConnectionManager>()
                .replication_receiver
                .remote_entity_map
                .get_local(server_entity)
                .is_none());

            // add replicate
            stepper
                .server_app
                .world_mut()
                .entity_mut(server_entity)
                .insert(Replicate {
                    sync: SyncTarget {
                        prediction: NetworkTarget::All,
                        interpolation: NetworkTarget::All,
                    },
                    controlled_by: ControlledBy {
                        target: NetworkTarget::All,
                    },
                    ..default()
                });

            stepper.frame_step();
            stepper.frame_step();

            // check that the entity was spawned
            let client_entity = *stepper
                .client_app
                .world()
                .resource::<client::ConnectionManager>()
                .replication_receiver
                .remote_entity_map
                .get_local(server_entity)
                .expect("entity was not replicated to client");
            // check that prediction, interpolation, controlled was handled correctly
            let confirmed = stepper
                .client_app
                .world()
                .entity(client_entity)
                .get::<Confirmed>()
                .expect("Confirmed component missing");
            assert!(confirmed.predicted.is_some());
            assert!(confirmed.interpolated.is_some());
            assert!(stepper
                .client_app
                .world()
                .entity(client_entity)
                .get::<Controlled>()
                .is_some());
        }

        #[test]
        fn test_multi_entity_spawn() {
            let mut stepper = BevyStepper::default();

            // spawn an entity on server
            stepper
                .server_app
                .world_mut()
                .spawn_batch(vec![Replicate::default(); 2]);
            stepper.frame_step();
            stepper.frame_step();

            // check that the entities were spawned
            assert_eq!(stepper.client_app.world().entities().len(), 2);
        }

        #[test]
        fn test_entity_spawn_visibility() {
            let mut stepper = MultiBevyStepper::default();

            // spawn an entity on server with visibility::InterestManagement
            let server_entity = stepper
                .server_app
                .world_mut()
                .spawn(Replicate {
                    visibility: VisibilityMode::InterestManagement,
                    ..default()
                })
                .id();
            stepper.frame_step();
            stepper.frame_step();

            // check that entity wasn't spawned
            assert!(stepper
                .client_app_1
                .world()
                .resource::<client::ConnectionManager>()
                .replication_receiver
                .remote_entity_map
                .get_local(server_entity)
                .is_none());
            // make entity visible
            stepper
                .server_app
                .world_mut()
                .resource_mut::<VisibilityManager>()
                .gain_visibility(ClientId::Netcode(TEST_CLIENT_ID_1), server_entity);
            stepper.frame_step();
            stepper.frame_step();

            // check that entity was spawned
            let client_entity = *stepper
                .client_app_1
                .world()
                .resource::<client::ConnectionManager>()
                .replication_receiver
                .remote_entity_map
                .get_local(server_entity)
                .expect("entity was not replicated to client");
            // check that the entity was not spawned on the other client
            assert!(stepper
                .client_app_2
                .world()
                .resource::<client::ConnectionManager>()
                .replication_receiver
                .remote_entity_map
                .get_local(server_entity)
                .is_none());
        }

        #[test]
        fn test_entity_spawn_preexisting_target() {
            let mut stepper = BevyStepper::default();

            let client_entity = stepper.client_app.world_mut().spawn_empty().id();
            stepper.frame_step();
            let server_entity = stepper
                .server_app
                .world_mut()
                .spawn((
                    Replicate::default(),
                    TargetEntity::Preexisting(client_entity),
                ))
                .id();
            stepper.frame_step();
            stepper.frame_step();

            // check that the entity was replicated on the client entity
            assert_eq!(
                stepper
                    .client_app
                    .world()
                    .resource::<client::ConnectionManager>()
                    .replication_receiver
                    .remote_entity_map
                    .get_local(server_entity)
                    .unwrap(),
                &client_entity
            );
            assert!(stepper
                .client_app
                .world()
                .get::<Replicated>(client_entity)
                .is_some());
            assert_eq!(stepper.client_app.world().entities().len(), 1);
        }

        /// Check that if we change the replication target on an entity that already has one
        /// we spawn the entity for new clients
        #[test]
        fn test_entity_spawn_replication_target_update() {
            let mut stepper = MultiBevyStepper::default();

            // spawn an entity on server to client 1
            let server_entity = stepper
                .server_app
                .world_mut()
                .spawn(Replicate {
                    target: ReplicationTarget {
                        target: NetworkTarget::Single(ClientId::Netcode(TEST_CLIENT_ID_1)),
                    },
                    ..default()
                })
                .id();
            stepper.frame_step();
            stepper.frame_step();

            let client_entity_1 = *stepper
                .client_app_1
                .world()
                .resource::<client::ConnectionManager>()
                .replication_receiver
                .remote_entity_map
                .get_local(server_entity)
                .expect("entity was not replicated to client 1");

            // update the replication target
            stepper
                .server_app
                .world_mut()
                .entity_mut(server_entity)
                .insert(ReplicationTarget {
                    target: NetworkTarget::All,
                });
            stepper.frame_step();
            stepper.frame_step();

            // check that the entity gets replicated to the other client
            stepper
                .client_app_2
                .world()
                .resource::<client::ConnectionManager>()
                .replication_receiver
                .remote_entity_map
                .get_local(server_entity)
                .expect("entity was not replicated to client 2");
            // TODO: check that client 1 did not receive another entity-spawn message
        }

        #[test]
        fn test_entity_despawn() {
            let mut stepper = BevyStepper::default();

            // spawn an entity on server
            let server_entity = stepper
                .server_app
                .world_mut()
                .spawn(Replicate::default())
                .id();
            stepper.frame_step();
            stepper.frame_step();

            // check that the entity was spawned
            let client_entity = *stepper
                .client_app
                .world()
                .resource::<client::ConnectionManager>()
                .replication_receiver
                .remote_entity_map
                .get_local(server_entity)
                .expect("entity was not replicated to client");

            // despawn
            stepper.server_app.world_mut().despawn(server_entity);
            stepper.frame_step();
            stepper.frame_step();

            // check that the entity was despawned
            assert!(stepper
                .client_app
                .world()
                .get_entity(client_entity)
                .is_none());
        }

        /// Check that if interest management is used, a client losing visibility of an entity
        /// will cause the server to send a despawn-entity message to the client
        #[test]
        fn test_entity_despawn_lose_visibility() {
            let mut stepper = BevyStepper::default();

            // spawn an entity on server
            let server_entity = stepper
                .server_app
                .world_mut()
                .spawn(Replicate {
                    visibility: VisibilityMode::InterestManagement,
                    ..default()
                })
                .id();
            stepper
                .server_app
                .world_mut()
                .resource_mut::<VisibilityManager>()
                .gain_visibility(ClientId::Netcode(TEST_CLIENT_ID), server_entity);

            stepper.frame_step();
            stepper.frame_step();

            // check that the entity was spawned
            let client_entity = *stepper
                .client_app
                .world()
                .resource::<client::ConnectionManager>()
                .replication_receiver
                .remote_entity_map
                .get_local(server_entity)
                .expect("entity was not replicated to client");

            // lose visibility
            stepper
                .server_app
                .world_mut()
                .resource_mut::<VisibilityManager>()
                .lose_visibility(ClientId::Netcode(TEST_CLIENT_ID), server_entity);
            stepper.frame_step();
            stepper.frame_step();

            // check that the entity was despawned
            assert!(stepper
                .client_app
                .world()
                .get_entity(client_entity)
                .is_none());
        }

        /// Test that if an entity with visibility is despawned, the despawn-message is not sent
        /// to other clients who do not have visibility of the entity
        #[test]
        fn test_entity_despawn_non_visible() {
            let mut stepper = MultiBevyStepper::default();

            // spawn one entity replicated to each client
            // they will share the same replication group id, so that each client's ReplicationReceiver
            // can read the replication messages of the other client
            let server_entity_1 = stepper
                .server_app
                .world_mut()
                .spawn(Replicate {
                    visibility: VisibilityMode::InterestManagement,
                    group: ReplicationGroup::new_id(1),
                    ..default()
                })
                .id();
            let server_entity_2 = stepper
                .server_app
                .world_mut()
                .spawn(Replicate {
                    visibility: VisibilityMode::InterestManagement,
                    group: ReplicationGroup::new_id(1),
                    ..default()
                })
                .id();
            stepper
                .server_app
                .world_mut()
                .resource_mut::<VisibilityManager>()
                .gain_visibility(ClientId::Netcode(TEST_CLIENT_ID_1), server_entity_1)
                .gain_visibility(ClientId::Netcode(TEST_CLIENT_ID_2), server_entity_2);
            stepper.frame_step();
            stepper.frame_step();

            // check that the entity was spawned on each client
            let client_entity_1 = *stepper
                .client_app_1
                .world()
                .resource::<client::ConnectionManager>()
                .replication_receiver
                .remote_entity_map
                .get_local(server_entity_1)
                .expect("entity was not replicated to client 1");
            let client_entity_2 = *stepper
                .client_app_2
                .world()
                .resource::<client::ConnectionManager>()
                .replication_receiver
                .remote_entity_map
                .get_local(server_entity_2)
                .expect("entity was not replicated to client 2");

            // update the entity_map on client 2 to re-use the same server entity as client 1
            // so that replication messages for server_entity_1 could also be read by client 2
            stepper
                .client_app_2
                .world_mut()
                .resource_mut::<client::ConnectionManager>()
                .replication_receiver
                .remote_entity_map
                .insert(server_entity_1, client_entity_2);

            // despawn the server_entity_1
            stepper.server_app.world_mut().despawn(server_entity_1);
            stepper.frame_step();
            stepper.frame_step();

            // check that the entity was despawned on client 1
            assert!(stepper
                .client_app_1
                .world()
                .get_entity(client_entity_1)
                .is_none());

            // check that the entity still exists on client 2
            assert!(stepper
                .client_app_2
                .world()
                .get_entity(client_entity_2)
                .is_some());
        }

        /// Check that if we change the replication target on an entity that already has one
        /// we despawn the entity for new clients
        #[test]
        fn test_entity_despawn_replication_target_update() {
            let mut stepper = BevyStepper::default();

            // spawn an entity on server to client 1
            let server_entity = stepper
                .server_app
                .world_mut()
                .spawn(Replicate {
                    target: ReplicationTarget {
                        target: NetworkTarget::Single(ClientId::Netcode(TEST_CLIENT_ID)),
                    },
                    ..default()
                })
                .id();
            stepper.frame_step();
            stepper.frame_step();

            let client_entity = *stepper
                .client_app
                .world()
                .resource::<client::ConnectionManager>()
                .replication_receiver
                .remote_entity_map
                .get_local(server_entity)
                .expect("entity was not replicated to client");

            // update the replication target
            stepper
                .server_app
                .world_mut()
                .entity_mut(server_entity)
                .insert(ReplicationTarget {
                    target: NetworkTarget::None,
                });
            stepper.frame_step();
            stepper.frame_step();

            // check that the entity was despawned
            assert!(stepper
                .client_app
                .world()
                .get_entity(client_entity)
                .is_none());
        }

        #[test]
        fn test_component_insert() {
            let mut stepper = BevyStepper::default();

            // spawn an entity on server
            let server_entity = stepper
                .server_app
                .world_mut()
                .spawn(Replicate::default())
                .id();
            stepper.frame_step();
            stepper.frame_step();
            let client_entity = *stepper
                .client_app
                .world()
                .resource::<client::ConnectionManager>()
                .replication_receiver
                .remote_entity_map
                .get_local(server_entity)
                .expect("entity was not replicated to client");

            // add component
            stepper
                .server_app
                .world_mut()
                .entity_mut(server_entity)
                .insert(Component1(1.0));
            stepper.frame_step();
            stepper.frame_step();

            // check that the component was replicated
            assert_eq!(
                stepper
                    .client_app
                    .world()
                    .entity(client_entity)
                    .get::<Component1>()
                    .expect("component missing"),
                &Component1(1.0)
            );
        }

        /// Use the non-delta replication for a component that has delta-compression functions registered
        #[test]
        fn test_component_insert_without_delta_for_delta_component() {
            let mut stepper = BevyStepper::default();

            // spawn an entity on server
            let server_entity = stepper
                .server_app
                .world_mut()
                .spawn(Replicate::default())
                .id();
            stepper.frame_step();
            stepper.frame_step();
            let client_entity = *stepper
                .client_app
                .world()
                .resource::<client::ConnectionManager>()
                .replication_receiver
                .remote_entity_map
                .get_local(server_entity)
                .expect("entity was not replicated to client");

            // add component
            stepper
                .server_app
                .world_mut()
                .entity_mut(server_entity)
                .insert(Component6(vec![3, 4]));
            stepper.frame_step();
            stepper.frame_step();

            // check that the component was replicated
            assert_eq!(
                stepper
                    .client_app
                    .world()
                    .entity(client_entity)
                    .get::<Component6>()
                    .expect("component missing"),
                &Component6(vec![3, 4])
            );
        }

        #[test]
        fn test_component_insert_delta() {
            let mut stepper = BevyStepper::default();

            // spawn an entity on server
            let server_entity = stepper
                .server_app
                .world_mut()
                .spawn((
                    Replicate::default(),
                    Component6(vec![1, 2]),
                    DeltaCompression::<Component6>::default(),
                ))
                .id();
            stepper.frame_step();
            let tick = stepper.server_tick();
            stepper.frame_step();
            let client_entity = *stepper
                .client_app
                .world()
                .resource::<client::ConnectionManager>()
                .replication_receiver
                .remote_entity_map
                .get_local(server_entity)
                .expect("entity was not replicated to client");
            // check that the component was replicated
            assert_eq!(
                stepper
                    .client_app
                    .world()
                    .entity(client_entity)
                    .get::<Component6>()
                    .expect("component missing"),
                &Component6(vec![1, 2])
            );
            // check that the component value was stored in the delta manager cache
            assert!(stepper
                .server_app
                .world()
                .resource::<ConnectionManager>()
                .delta_manager
                .data
                .get_component_value(
                    server_entity,
                    tick,
                    ComponentKind::of::<Component6>(),
                    ReplicationGroupId(server_entity.to_bits())
                )
                .is_some());
        }

        #[test]
        fn test_component_insert_visibility_maintained() {
            let mut stepper = BevyStepper::default();

            // spawn an entity on server
            let server_entity = stepper
                .server_app
                .world_mut()
                .spawn(Replicate {
                    visibility: VisibilityMode::InterestManagement,
                    ..default()
                })
                .id();
            stepper
                .server_app
                .world_mut()
                .resource_mut::<VisibilityManager>()
                .gain_visibility(ClientId::Netcode(TEST_CLIENT_ID), server_entity);
            stepper.frame_step();
            stepper.frame_step();
            let client_entity = *stepper
                .client_app
                .world()
                .resource::<client::ConnectionManager>()
                .replication_receiver
                .remote_entity_map
                .get_local(server_entity)
                .expect("entity was not replicated to client");

            // add component
            stepper
                .server_app
                .world_mut()
                .entity_mut(server_entity)
                .insert(Component1(1.0));
            stepper.frame_step();
            stepper.frame_step();

            // check that the component was replicated
            assert_eq!(
                stepper
                    .client_app
                    .world()
                    .entity(client_entity)
                    .get::<Component1>()
                    .expect("component missing"),
                &Component1(1.0)
            );
        }

        #[test]
        fn test_component_insert_visibility_gained() {
            let mut stepper = BevyStepper::default();

            // spawn an entity on server
            let server_entity = stepper
                .server_app
                .world_mut()
                .spawn(Replicate {
                    visibility: VisibilityMode::InterestManagement,
                    ..default()
                })
                .id();

            stepper.frame_step();
            stepper.frame_step();

            // add component
            stepper
                .server_app
                .world_mut()
                .entity_mut(server_entity)
                .insert(Component1(1.0));
            stepper
                .server_app
                .world_mut()
                .resource_mut::<VisibilityManager>()
                .gain_visibility(ClientId::Netcode(TEST_CLIENT_ID), server_entity);
            stepper.frame_step();
            stepper.frame_step();

            let client_entity = *stepper
                .client_app
                .world()
                .resource::<client::ConnectionManager>()
                .replication_receiver
                .remote_entity_map
                .get_local(server_entity)
                .expect("entity was not replicated to client");
            // check that the component was replicated
            assert_eq!(
                stepper
                    .client_app
                    .world()
                    .entity(client_entity)
                    .get::<Component1>()
                    .expect("component missing"),
                &Component1(1.0)
            );
        }

        #[test]
        fn test_component_insert_disabled() {
            let mut stepper = BevyStepper::default();

            // spawn an entity on server
            let server_entity = stepper
                .server_app
                .world_mut()
                .spawn(Replicate::default())
                .id();
            stepper.frame_step();
            stepper.frame_step();
            let client_entity = *stepper
                .client_app
                .world()
                .resource::<client::ConnectionManager>()
                .replication_receiver
                .remote_entity_map
                .get_local(server_entity)
                .expect("entity was not replicated to client");

            // add component
            stepper
                .server_app
                .world_mut()
                .entity_mut(server_entity)
                .insert((Component1(1.0), DisabledComponent::<Component1>::default()));
            stepper.frame_step();
            stepper.frame_step();

            // check that the component was not replicated
            assert!(stepper
                .client_app
                .world()
                .entity(client_entity)
                .get::<Component1>()
                .is_none());
        }

        #[test]
        fn test_component_override_target() {
            let mut stepper = MultiBevyStepper::default();

            // spawn an entity on server
            let server_entity = stepper
                .server_app
                .world_mut()
                .spawn((
                    Replicate::default(),
                    Component1(1.0),
                    OverrideTargetComponent::<Component1>::new(NetworkTarget::Single(
                        ClientId::Netcode(TEST_CLIENT_ID_1),
                    )),
                ))
                .id();
            stepper.frame_step();
            stepper.frame_step();
            let client_entity_1 = *stepper
                .client_app_1
                .world()
                .resource::<client::ConnectionManager>()
                .replication_receiver
                .remote_entity_map
                .get_local(server_entity)
                .expect("entity was not replicated to client");
            let client_entity_2 = *stepper
                .client_app_2
                .world()
                .resource::<client::ConnectionManager>()
                .replication_receiver
                .remote_entity_map
                .get_local(server_entity)
                .expect("entity was not replicated to client");

            // check that the component was replicated to client 1 only
            assert_eq!(
                stepper
                    .client_app_1
                    .world()
                    .entity(client_entity_1)
                    .get::<Component1>()
                    .expect("component missing"),
                &Component1(1.0)
            );
            assert!(stepper
                .client_app_2
                .world()
                .entity(client_entity_2)
                .get::<Component1>()
                .is_none());
        }

        /// Check that override target works even if the entity uses interest management
        /// We still use visibility, but we use `override_target` instead of `replication_target`
        #[test]
        fn test_component_override_target_visibility() {
            let mut stepper = MultiBevyStepper::default();

            // spawn an entity on server
            let server_entity = stepper
                .server_app
                .world_mut()
                .spawn((
                    Replicate {
                        // target is both
                        visibility: VisibilityMode::InterestManagement,
                        ..default()
                    },
                    Component1(1.0),
                    // override target is only client 1
                    OverrideTargetComponent::<Component1>::new(NetworkTarget::Single(
                        ClientId::Netcode(TEST_CLIENT_ID_1),
                    )),
                ))
                .id();
            // entity is visible to both
            stepper
                .server_app
                .world_mut()
                .resource_mut::<VisibilityManager>()
                .gain_visibility(ClientId::Netcode(TEST_CLIENT_ID_1), server_entity)
                .gain_visibility(ClientId::Netcode(TEST_CLIENT_ID_2), server_entity);
            stepper.frame_step();
            stepper.frame_step();
            let client_entity_1 = *stepper
                .client_app_1
                .world()
                .resource::<client::ConnectionManager>()
                .replication_receiver
                .remote_entity_map
                .get_local(server_entity)
                .expect("entity was not replicated to client");
            let client_entity_2 = *stepper
                .client_app_2
                .world()
                .resource::<client::ConnectionManager>()
                .replication_receiver
                .remote_entity_map
                .get_local(server_entity)
                .expect("entity was not replicated to client");

            // check that the component was replicated to client 1 only
            assert_eq!(
                stepper
                    .client_app_1
                    .world()
                    .entity(client_entity_1)
                    .get::<Component1>()
                    .expect("component missing"),
                &Component1(1.0)
            );
            assert!(stepper
                .client_app_2
                .world()
                .entity(client_entity_2)
                .get::<Component1>()
                .is_none());
        }

        #[test]
        fn test_component_update() {
            let mut stepper = BevyStepper::default();

            // spawn an entity on server
            let server_entity = stepper
                .server_app
                .world_mut()
                .spawn((Replicate::default(), Component1(1.0)))
                .id();
            stepper.frame_step();
            stepper.frame_step();
            let client_entity = *stepper
                .client_app
                .world()
                .resource::<client::ConnectionManager>()
                .replication_receiver
                .remote_entity_map
                .get_local(server_entity)
                .expect("entity was not replicated to client");

            // update component
            stepper
                .server_app
                .world_mut()
                .entity_mut(server_entity)
                .insert(Component1(2.0));
            stepper.frame_step();
            stepper.frame_step();

            // check that the component was replicated
            assert_eq!(
                stepper
                    .client_app
                    .world()
                    .entity(client_entity)
                    .get::<Component1>()
                    .expect("component missing"),
                &Component1(2.0)
            );
        }

        #[test]
        fn test_component_update_send_frequency() {
            let mut stepper = BevyStepper::default();

            // spawn an entity on server
            let server_entity = stepper
                .server_app
                .world
                .spawn((
                    Replicate {
                        // replicate every 4 ticks
                        group: ReplicationGroup::new_from_entity()
                            .set_send_frequency(Duration::from_millis(40)),
                        ..default()
                    },
                    Component1(1.0),
                ))
                .id();
            stepper.frame_step();
            stepper.frame_step();
            let client_entity = *stepper
                .client_app
                .world
                .resource::<client::ConnectionManager>()
                .replication_receiver
                .remote_entity_map
                .get_local(server_entity)
                .expect("entity was not replicated to client");

            // update component
            stepper
                .server_app
                .world
                .entity_mut(server_entity)
                .insert(Component1(2.0));
            stepper.frame_step();
            stepper.frame_step();

            // check that the component was not updated (because it had been only three ticks)
            assert_eq!(
                stepper
                    .client_app
                    .world
                    .entity(client_entity)
                    .get::<Component1>()
                    .expect("component missing"),
                &Component1(1.0)
            );
            // it has been 4 ticks, the component was updated
            stepper.frame_step();
            // check that the component was not updated (because it had been only two ticks)
            assert_eq!(
                stepper
                    .client_app
                    .world
                    .entity(client_entity)
                    .get::<Component1>()
                    .expect("component missing"),
                &Component1(2.0)
            );
        }

        #[test]
        fn test_component_update_delta() {
            let mut stepper = BevyStepper::default();

            // spawn an entity on server
            let server_entity = stepper
                .server_app
                .world_mut()
                .spawn((
                    Replicate::default(),
                    Component6(vec![1, 2]),
                    DeltaCompression::<Component6>::default(),
                ))
                .id();
            let group_id = ReplicationGroupId(server_entity.to_bits());
            stepper.frame_step();
            let insert_tick = stepper.server_tick();
            stepper.frame_step();
            let client_entity = *stepper
                .client_app
                .world()
                .resource::<client::ConnectionManager>()
                .replication_receiver
                .remote_entity_map
                .get_local(server_entity)
                .expect("entity was not replicated to client");
            // check that the component was replicated
            assert_eq!(
                stepper
                    .client_app
                    .world()
                    .entity(client_entity)
                    .get::<Component6>()
                    .expect("component missing"),
                &Component6(vec![1, 2])
            );
            // check that the component value was stored in the delta manager cache
            assert!(stepper
                .server_app
                .world()
                .resource::<ConnectionManager>()
                .delta_manager
                .data
                .get_component_value(
                    server_entity,
                    insert_tick,
                    ComponentKind::of::<Component6>(),
                    group_id,
                )
                .is_some());

            // apply update
            stepper
                .server_app
                .world_mut()
                .entity_mut(server_entity)
                .get_mut::<Component6>()
                .unwrap()
                .0 = vec![1, 2, 3];
            stepper.frame_step();
            let update_tick = stepper.server_tick();
            // check that the delta manager has been updated correctly
            assert!(stepper
                .server_app
                .world()
                .resource::<ConnectionManager>()
                .delta_manager
                .data
                .get_component_value(
                    server_entity,
                    insert_tick,
                    ComponentKind::of::<Component6>(),
                    group_id,
                )
                .is_some());
            assert_eq!(
                *stepper
                    .server_app
                    .world()
                    .resource::<ConnectionManager>()
                    .delta_manager
                    .acks
                    .get(&group_id)
                    .expect("no acks data for the group_id found")
                    .get(&update_tick)
                    .unwrap(),
                1
            );
            stepper.frame_step();

            // check that the component was updated
            assert_eq!(
                stepper
                    .client_app
                    .world()
                    .entity(client_entity)
                    .get::<Component6>()
                    .expect("component missing"),
                &Component6(vec![1, 2, 3])
            );
            // check that the component value for the update_tick was stored in the delta manager cache
            assert!(stepper
                .server_app
                .world()
                .resource::<ConnectionManager>()
                .delta_manager
                .data
                .get_component_value(
                    server_entity,
                    update_tick,
                    ComponentKind::of::<Component6>(),
                    group_id,
                )
                .is_some());
            // check that the component value for the insert_tick was removed from the delta manager cache
            // since all clients received the update for update_tick (so the insert_tick is no longer needed)
            assert!(stepper
                .server_app
                .world()
                .resource::<ConnectionManager>()
                .delta_manager
                .data
                .get_component_value(
                    server_entity,
                    insert_tick,
                    ComponentKind::of::<Component6>(),
                    group_id,
                )
                .is_none());
            // check that there is no acks data for the update tick, since all clients received the update
            assert!(stepper
                .server_app
                .world()
                .resource::<ConnectionManager>()
                .delta_manager
                .acks
                .get(&group_id)
                .expect("no acks data for the group_id found")
                .get(&update_tick)
                .is_none());
        }

        /// We want to test the following case:
        /// - server sends a diff between ticks 1-3
        /// - client receives that and applies it
        /// - server sends a diff between ticks 1-5 (because the server hasn't received the
        /// ack for tick 3 yet)
        /// - client receives that, applies it, and it still works even if client was already on tick 3
        /// We can emulate this by adding some delay on the server receiving client packets via the link conditioner.
        #[test]
        fn test_component_update_delta_non_idempotent_slow_ack() {
            let mut stepper = BevyStepper::default();
            stepper.stop();

            #[allow(irrefutable_let_patterns)]
            if let NetConfig::Netcode { io, .. } = stepper
                .server_app
                .world_mut()
                .resource_mut::<ServerConfig>()
                .net
                .first_mut()
                .unwrap()
            {
                io.conditioner = Some(LinkConditionerConfig {
                    // the server receives client packets after 3 ticks
                    incoming_latency: Duration::from_millis(30),
                    incoming_jitter: Default::default(),
                    incoming_loss: 0.0,
                })
            }
            stepper.start();

            // spawn an entity on server
            let server_entity = stepper
                .server_app
                .world_mut()
                .spawn((
                    Replicate::default(),
                    Component6(vec![1, 2]),
                    DeltaCompression::<Component6>::default(),
                ))
                .id();
            let group_id = ReplicationGroupId(server_entity.to_bits());
            stepper.frame_step();
            let insert_tick = stepper.server_tick();
            stepper.frame_step();
            let client_entity = *stepper
                .client_app
                .world()
                .resource::<client::ConnectionManager>()
                .replication_receiver
                .remote_entity_map
                .get_local(server_entity)
                .expect("entity was not replicated to client");
            // check that the component was replicated
            assert_eq!(
                stepper
                    .client_app
                    .world()
                    .entity(client_entity)
                    .get::<Component6>()
                    .expect("component missing"),
                &Component6(vec![1, 2])
            );
            // apply update (we haven't received the ack from the client so our diff should be
            // from the base value, aka [2, 3])
            stepper
                .server_app
                .world_mut()
                .entity_mut(server_entity)
                .get_mut::<Component6>()
                .unwrap()
                .0 = vec![1, 2, 3];
            stepper.frame_step();
            let update_tick = stepper.server_tick();
            // check that the delta manager has been updated correctly
            // the update_tick message hasn't been acked yet
            assert_eq!(
                stepper
                    .server_app
                    .world()
                    .resource::<ConnectionManager>()
                    .delta_manager
                    .acks
                    .get(&group_id)
                    .expect("no acks data for the group_id found")
                    .get(&update_tick)
                    .expect("no acks count found for the update_tick"),
                &1
            );
            stepper.frame_step();
            // it still works because the DeltaType is FromBase, so the client re-applies the diff from the base value
            assert_eq!(
                stepper
                    .client_app
                    .world()
                    .entity(client_entity)
                    .get::<Component6>()
                    .expect("component missing"),
                &Component6(vec![1, 2, 3])
            );
            // the insert_tick message hasn't been acked yet
            assert_eq!(
                stepper
                    .server_app
                    .world()
                    .resource::<ConnectionManager>()
                    .delta_manager
                    .acks
                    .get(&group_id)
                    .expect("no acks data for the group_id found")
                    .get(&update_tick)
                    .expect("no acks count found for the update_tick"),
                &1
            );
            // wait a few ticks to be share that the server received the client ack
            stepper.frame_step();
            stepper.frame_step();
            stepper.frame_step();
            assert!(stepper
                .server_app
                .world()
                .resource::<ConnectionManager>()
                .delta_manager
                .acks
                .get(&group_id)
                .expect("no acks data for the group_id found")
                .get(&update_tick)
                .is_none());
            // apply update (the update should be from the last acked value, aka [4])
            stepper
                .server_app
                .world_mut()
                .entity_mut(server_entity)
                .get_mut::<Component6>()
                .unwrap()
                .0 = vec![1, 2, 3, 4];
            stepper.frame_step();
            let update_tick = stepper.server_tick();

            // apply another update (the update should still be from the last acked value, aka [4, 5])
            stepper
                .server_app
                .world_mut()
                .entity_mut(server_entity)
                .get_mut::<Component6>()
                .unwrap()
                .0 = vec![1, 2, 3, 4, 5];
            stepper.frame_step();
            // the client receives the first update
            assert_eq!(
                stepper
                    .client_app
                    .world()
                    .entity(client_entity)
                    .get::<Component6>()
                    .expect("component missing"),
                &Component6(vec![1, 2, 3, 4])
            );
            stepper.frame_step();
            // the client receives the second update, it still works well because we apply the diff
            // from the previous_value [1, 2, 3]
            assert_eq!(
                stepper
                    .client_app
                    .world()
                    .entity(client_entity)
                    .get::<Component6>()
                    .expect("component missing"),
                &Component6(vec![1, 2, 3, 4, 5])
            );
        }

        /// We want to test the following case:
        /// - server sends a diff between ticks 1-3
        /// - client receives that and applies it
        /// - server sends a diff between ticks 1-5 (because the server hasn't received the
        /// ack for tick 3 yet)
        /// - client receives that, applies it, and it still works even if client was already on tick 3
        /// We can emulate this by adding some delay on the server receiving client packets via the link conditioner.
        #[test]
        fn test_component_update_delta_idempotent_slow_ack() {
            let mut stepper = BevyStepper::default();
            stepper.stop();

            #[allow(irrefutable_let_patterns)]
            if let NetConfig::Netcode { io, .. } = stepper
                .server_app
                .world_mut()
                .resource_mut::<ServerConfig>()
                .net
                .first_mut()
                .unwrap()
            {
                io.conditioner = Some(LinkConditionerConfig {
                    // the server receives client packets after 3 ticks
                    incoming_latency: Duration::from_millis(30),
                    incoming_jitter: Default::default(),
                    incoming_loss: 0.0,
                })
            }
            stepper.start();

            // spawn an entity on server (diff = added 1)
            let server_entity = stepper
                .server_app
                .world_mut()
                .spawn((
                    Replicate::default(),
                    Component7(HashSet::from([1])),
                    DeltaCompression::<Component7>::default(),
                ))
                .id();
            let group_id = ReplicationGroupId(server_entity.to_bits());
            stepper.frame_step();
            let insert_tick = stepper.server_tick();
            // apply an update (diff = added 2 since we compute the diff FromBase)
            stepper
                .server_app
                .world_mut()
                .entity_mut(server_entity)
                .get_mut::<Component7>()
                .unwrap()
                .0 = HashSet::from([2]);
            // replicate and make sure that the server received the client ack
            stepper.frame_step();
            let base_update_tick = stepper.server_tick();
            stepper.frame_step();
            stepper.frame_step();
            stepper.frame_step();
            stepper.frame_step();
            let client_entity = *stepper
                .client_app
                .world()
                .resource::<client::ConnectionManager>()
                .replication_receiver
                .remote_entity_map
                .get_local(server_entity)
                .expect("entity was not replicated to client");
            // check that the component was replicated
            assert_eq!(
                stepper
                    .client_app
                    .world()
                    .entity(client_entity)
                    .get::<Component7>()
                    .expect("component missing"),
                &Component7(HashSet::from([2]))
            );
            // check that the server received an ack
            assert!(stepper
                .server_app
                .world()
                .resource::<ConnectionManager>()
                .delta_manager
                .acks
                .get(&group_id)
                .expect("no acks data for the group_id found")
                .get(&base_update_tick)
                .is_none());
            // apply update (the update should be from the last acked value, aka add 3, remove 2)
            stepper
                .server_app
                .world_mut()
                .entity_mut(server_entity)
                .get_mut::<Component7>()
                .unwrap()
                .0 = HashSet::from([3]);
            stepper.frame_step();
            let update_tick = stepper.server_tick();
            // apply another update (the update should still be from the last acked value, aka add 4, remove 2
            stepper
                .server_app
                .world_mut()
                .entity_mut(server_entity)
                .get_mut::<Component7>()
                .unwrap()
                .0 = HashSet::from([4]);
            stepper.frame_step();
            // the client receives the first update
            assert_eq!(
                stepper
                    .client_app
                    .world()
                    .entity(client_entity)
                    .get::<Component7>()
                    .expect("component missing"),
                &Component7(HashSet::from([3]))
            );
            stepper.frame_step();
            // the client receives the second update, and it still works well because we apply the diff
            // against the stored history value
            assert_eq!(
                stepper
                    .client_app
                    .world()
                    .entity(client_entity)
                    .get::<Component7>()
                    .expect("component missing"),
                &Component7(HashSet::from([4]))
            );
            // check that the history still contains the component for the component update
            // (because we only purge when we receive a strictly more recent tick)
            assert!(stepper
                .client_app
                .world()
                .entity(client_entity)
                .get::<DeltaComponentHistory<Component7>>()
                .expect("component missing")
                .buffer
                .contains_key(&update_tick));
            // but it doesn't contain the component for the initial insert
            assert!(!stepper
                .client_app
                .world()
                .entity(client_entity)
                .get::<DeltaComponentHistory<Component7>>()
                .expect("component missing")
                .buffer
                .contains_key(&insert_tick));
        }

        /// Check that updates are not sent if the `ReplicationTarget` component gets removed.
        /// Check that updates are resumed when the `ReplicationTarget` component gets re-added.
        #[test]
        fn test_component_update_replication_target_removed() {
            let mut stepper = BevyStepper::default();

            // spawn an entity on server
            let server_entity = stepper
                .server_app
                .world_mut()
                .spawn((Replicate::default(), Component1(1.0)))
                .id();
            stepper.frame_step();
            stepper.frame_step();
            let client_entity = *stepper
                .client_app
                .world()
                .resource::<client::ConnectionManager>()
                .replication_receiver
                .remote_entity_map
                .get_local(server_entity)
                .expect("entity was not replicated to client");

            // remove the replication_target component
            stepper
                .server_app
                .world_mut()
                .entity_mut(server_entity)
                .insert(Component1(2.0))
                .remove::<ReplicationTarget>();
            stepper.frame_step();
            stepper.frame_step();

            // check that the entity still exists on the client, but that the component was not updated
            assert_eq!(
                stepper
                    .client_app
                    .world()
                    .entity(client_entity)
                    .get::<Component1>()
                    .expect("component missing"),
                &Component1(1.0)
            );

            // re-add the replication_target component
            stepper
                .server_app
                .world_mut()
                .entity_mut(server_entity)
                .insert(ReplicationTarget::default());
            stepper.frame_step();
            stepper.frame_step();
            // check that the component gets updated
            assert_eq!(
                stepper
                    .client_app
                    .world()
                    .entity(client_entity)
                    .get::<Component1>()
                    .expect("component missing"),
                &Component1(2.0)
            );
        }

        #[test]
        fn test_component_update_disabled() {
            let mut stepper = BevyStepper::default();

            // spawn an entity on server
            let server_entity = stepper
                .server_app
                .world_mut()
                .spawn((Replicate::default(), Component1(1.0)))
                .id();
            stepper.frame_step();
            stepper.frame_step();
            let client_entity = *stepper
                .client_app
                .world()
                .resource::<client::ConnectionManager>()
                .replication_receiver
                .remote_entity_map
                .get_local(server_entity)
                .expect("entity was not replicated to client");

            // add component
            stepper
                .server_app
                .world_mut()
                .entity_mut(server_entity)
                .insert((Component1(2.0), DisabledComponent::<Component1>::default()));
            stepper.frame_step();
            stepper.frame_step();

            // check that the component was not updated
            assert_eq!(
                stepper
                    .client_app
                    .world()
                    .entity(client_entity)
                    .get::<Component1>()
                    .expect("component missing"),
                &Component1(1.0)
            );
        }

        #[test]
        fn test_component_update_replicate_once() {
            let mut stepper = BevyStepper::default();

            // spawn an entity on server
            let server_entity = stepper
                .server_app
                .world_mut()
                .spawn((
                    Replicate::default(),
                    Component1(1.0),
                    ReplicateOnceComponent::<Component1>::default(),
                ))
                .id();
            stepper.frame_step();
            stepper.frame_step();
            let client_entity = *stepper
                .client_app
                .world()
                .resource::<client::ConnectionManager>()
                .replication_receiver
                .remote_entity_map
                .get_local(server_entity)
                .expect("entity was not replicated to client");
            // check that the component was replicated
            assert_eq!(
                stepper
                    .client_app
                    .world()
                    .entity(client_entity)
                    .get::<Component1>()
                    .expect("component missing"),
                &Component1(1.0)
            );

            // update component
            stepper
                .server_app
                .world_mut()
                .entity_mut(server_entity)
                .insert(Component1(2.0));
            stepper.frame_step();
            stepper.frame_step();

            // check that the component was not updated
            assert_eq!(
                stepper
                    .client_app
                    .world()
                    .entity(client_entity)
                    .get::<Component1>()
                    .expect("component missing"),
                &Component1(1.0)
            );
        }

        #[test]
        fn test_component_remove() {
            let mut stepper = BevyStepper::default();

            // spawn an entity on server
            let server_entity = stepper
                .server_app
                .world_mut()
                .spawn((Replicate::default(), Component1(1.0)))
                .id();
            stepper.frame_step();
            stepper.frame_step();
            let client_entity = *stepper
                .client_app
                .world()
                .resource::<client::ConnectionManager>()
                .replication_receiver
                .remote_entity_map
                .get_local(server_entity)
                .expect("entity was not replicated to client");
            assert_eq!(
                stepper
                    .client_app
                    .world()
                    .entity(client_entity)
                    .get::<Component1>()
                    .expect("component missing"),
                &Component1(1.0)
            );

            // remove component
            stepper
                .server_app
                .world_mut()
                .entity_mut(server_entity)
                .remove::<Component1>();
            stepper.frame_step();
            stepper.frame_step();

            // check that the component was replicated
            assert!(stepper
                .client_app
                .world()
                .entity(client_entity)
                .get::<Component1>()
                .is_none());
        }

        #[test]
        fn test_replicating_add() {
            let mut stepper = BevyStepper::default();

            let server_entity = stepper
                .server_app
                .world_mut()
                .spawn(Replicate::default())
                .id();
            stepper.frame_step();

            // check that a DespawnTracker was added
            assert!(stepper
                .server_app
                .world()
                .entity(server_entity)
                .get::<DespawnTracker>()
                .is_some());
            // check that a ReplicateCache was added
            assert_eq!(
                stepper
                    .server_app
                    .world()
                    .resource::<ConnectionManager>()
                    .replicate_component_cache
                    .get(&server_entity)
                    .expect("ReplicateCache missing"),
                &ReplicateCache {
                    replication_target: NetworkTarget::All,
                    replication_group: ReplicationGroup::new_from_entity(),
                    visibility_mode: VisibilityMode::All,
                    replication_clients_cache: vec![],
                }
            );
        }

        /// Check that if we switch the visibility mode, the entity gets spawned
        /// to the clients that now have visibility
        #[test]
        fn test_change_visibility_mode_spawn() {
            let mut stepper = BevyStepper::default();

            let server_entity = stepper
                .server_app
                .world_mut()
                .spawn(Replicate {
                    target: ReplicationTarget {
                        target: NetworkTarget::None,
                    },
                    ..default()
                })
                .id();
            stepper.frame_step();
            stepper.frame_step();

            // set visibility to interest management
            stepper
                .server_app
                .world_mut()
                .entity_mut(server_entity)
                .insert((
                    VisibilityMode::InterestManagement,
                    ReplicationTarget {
                        target: NetworkTarget::All,
                    },
                ));
            stepper
                .server_app
                .world_mut()
                .resource_mut::<VisibilityManager>()
                .gain_visibility(ClientId::Netcode(TEST_CLIENT_ID), server_entity);

            stepper.frame_step();
            stepper.frame_step();
            stepper
                .client_app
                .world()
                .resource::<client::ConnectionManager>()
                .replication_receiver
                .remote_entity_map
                .get_local(server_entity)
                .expect("entity was not replicated to client");
        }

        /// Check if we send an update with a component that is already equal to the component on the remote,
        /// then we do not apply the update to the remote (to avoid triggering change detection)
        #[test]
        fn test_equal_update_does_not_trigger_change_detection() {
            let mut stepper = BevyStepper::default();

            stepper.client_app.add_systems(
                Update,
                |mut events: EventReader<ComponentUpdateEvent<Component1>>| {
                    if let Some(event) = events.read().next() {
                        panic!(
                            "ComponentUpdateEvent received for entity: {:?}",
                            event.entity()
                        );
                    }
                },
            );

            // spawn an entity on server
            let server_entity = stepper.server_app.world_mut().spawn(Component1(1.0)).id();
            // spawn an entity on the client with the component value
            let client_entity = stepper.client_app.world_mut().spawn(Component1(1.0)).id();

            // add replication with a pre-existing target
            stepper
                .server_app
                .world_mut()
                .entity_mut(server_entity)
                .insert((
                    Replicate::default(),
                    TargetEntity::Preexisting(client_entity),
                ));

            // check that we did not receive an ComponentUpdateEvent because the component was already equal
            // to the replicated value
            stepper.frame_step();
            stepper.frame_step();
        }

        #[derive(Resource, Default)]
        struct Counter(u32);

        /// Check if we send an update with a component that is not equal to the component on the remote,
        /// then we apply the update to the remote (so we emit a ComponentUpdateEvent)
        #[test]
        fn test_not_equal_update_does_not_trigger_change_detection() {
            let mut stepper = BevyStepper::default();

            // spawn an entity on server
            let server_entity = stepper.server_app.world_mut().spawn(Component1(2.0)).id();
            // spawn an entity on the client with the component value
            let client_entity = stepper.client_app.world_mut().spawn(Component1(1.0)).id();

            stepper.client_app.init_resource::<Counter>();
            stepper.client_app.add_systems(
                Update,
                move |mut events: EventReader<ComponentUpdateEvent<Component1>>,
                      mut counter: ResMut<Counter>| {
                    for events in events.read() {
                        counter.0 += 1;
                        assert_eq!(events.entity(), client_entity);
                    }
                },
            );

            // add replication with a pre-existing target
            stepper
                .server_app
                .world_mut()
                .entity_mut(server_entity)
                .insert((
                    Replicate::default(),
                    TargetEntity::Preexisting(client_entity),
                ));

            // check that we did receive an ComponentUpdateEvent
            stepper.frame_step();
            stepper.frame_step();
            assert_eq!(
                stepper
                    .client_app
                    .world()
                    .get_resource::<Counter>()
                    .unwrap()
                    .0,
                1
            );
        }
    }
}

pub(crate) mod commands {
    use crate::server::connection::ConnectionManager;

    use bevy::ecs::system::EntityCommands;
    use bevy::prelude::{Entity, World};

    fn despawn_without_replication(entity: Entity, world: &mut World) {
        let mut sender = world.resource_mut::<ConnectionManager>();
        // remove the entity from the cache of entities that are being replicated
        // so that if it gets despawned, the despawn won't be replicated
        sender.replicate_component_cache.remove(&entity);
        world.despawn(entity);
    }

    pub trait DespawnReplicationCommandExt {
        /// Despawn the entity and makes sure that the despawn won't be replicated.
        fn despawn_without_replication(&mut self);
    }
    impl DespawnReplicationCommandExt for EntityCommands<'_> {
        fn despawn_without_replication(&mut self) {
            self.add(despawn_without_replication);
        }
    }

    #[cfg(test)]
    mod tests {
        use bevy::utils::Duration;

        use crate::prelude::server::Replicate;
        use crate::tests::protocol::*;
        use crate::tests::stepper::{BevyStepper, Step};

        use super::*;

        // TODO: simplify tests, we don't need a client-server connection here
        #[test]
        fn test_despawn() {
            let tick_duration = Duration::from_millis(10);
            let frame_duration = Duration::from_millis(10);
            let mut stepper = BevyStepper::default();

            let entity = stepper
                .server_app
                .world_mut()
                .spawn((Component1(1.0), Replicate::default()))
                .id();
            stepper.frame_step();
            stepper.frame_step();
            assert!(stepper
                .client_app
                .world_mut()
                .query::<&Component1>()
                .get_single(stepper.client_app.world())
                .is_ok());

            // if we remove the Replicate component, and then despawn the entity
            // the despawn still gets replicated
            stepper
                .server_app
                .world_mut()
                .entity_mut(entity)
                .remove::<Replicate>();
            stepper.server_app.world_mut().entity_mut(entity).despawn();
            stepper.frame_step();
            stepper.frame_step();

            assert!(stepper
                .client_app
                .world_mut()
                .query::<&Component1>()
                .get_single(stepper.client_app.world())
                .is_err());

            // spawn a new entity
            let entity = stepper
                .server_app
                .world_mut()
                .spawn((Component1(1.0), Replicate::default()))
                .id();
            stepper.frame_step();
            stepper.frame_step();
            assert!(stepper
                .client_app
                .world_mut()
                .query::<&Component1>()
                .get_single(stepper.client_app.world())
                .is_ok());

            // apply the command to remove replicate
            despawn_without_replication(entity, stepper.server_app.world_mut());
            stepper.frame_step();
            stepper.frame_step();
            // now the despawn should not have been replicated
            assert!(stepper
                .client_app
                .world_mut()
                .query::<&Component1>()
                .get_single(stepper.client_app.world())
                .is_ok());
        }
    }
}<|MERGE_RESOLUTION|>--- conflicted
+++ resolved
@@ -78,15 +78,11 @@
 
     impl Plugin for ServerReplicationSendPlugin {
         fn build(&self, app: &mut App) {
-<<<<<<< HEAD
-            let config = app.world().resource::<ServerConfig>();
-=======
             let send_interval = app
                 .world
-                .resource::<ServerConfig>()
+                ().resource::<ServerConfig>()
                 .replication
                 .send_interval;
->>>>>>> 19e536d0
 
             app
                 // REFLECTION
