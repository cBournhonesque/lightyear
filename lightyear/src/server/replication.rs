--- conflicted
+++ resolved
@@ -1145,15 +1145,9 @@
             // make entity visible
             stepper
                 .server_app
-<<<<<<< HEAD
-                .world_mut()
-                .resource_mut::<VisibilityManager>()
-                .gain_visibility(ClientId::Netcode(TEST_CLIENT_ID_1), server_entity);
-=======
-                .world
+                .world_mut()
                 .resource_mut::<RelevanceManager>()
                 .gain_relevance(ClientId::Netcode(TEST_CLIENT_ID_1), server_entity);
->>>>>>> a5cea320
             stepper.frame_step();
             stepper.frame_step();
 
@@ -1319,15 +1313,9 @@
                 .id();
             stepper
                 .server_app
-<<<<<<< HEAD
-                .world_mut()
-                .resource_mut::<VisibilityManager>()
-                .gain_visibility(ClientId::Netcode(TEST_CLIENT_ID), server_entity);
-=======
-                .world
+                .world_mut()
                 .resource_mut::<RelevanceManager>()
                 .gain_relevance(ClientId::Netcode(TEST_CLIENT_ID), server_entity);
->>>>>>> a5cea320
 
             stepper.frame_step();
             stepper.frame_step();
@@ -1345,15 +1333,9 @@
             // lose visibility
             stepper
                 .server_app
-<<<<<<< HEAD
-                .world_mut()
-                .resource_mut::<VisibilityManager>()
-                .lose_visibility(ClientId::Netcode(TEST_CLIENT_ID), server_entity);
-=======
-                .world
+                .world_mut()
                 .resource_mut::<RelevanceManager>()
                 .lose_relevance(ClientId::Netcode(TEST_CLIENT_ID), server_entity);
->>>>>>> a5cea320
             stepper.frame_step();
             stepper.frame_step();
 
@@ -1394,17 +1376,10 @@
                 .id();
             stepper
                 .server_app
-<<<<<<< HEAD
-                .world_mut()
-                .resource_mut::<VisibilityManager>()
-                .gain_visibility(ClientId::Netcode(TEST_CLIENT_ID_1), server_entity_1)
-                .gain_visibility(ClientId::Netcode(TEST_CLIENT_ID_2), server_entity_2);
-=======
-                .world
+                .world_mut()
                 .resource_mut::<RelevanceManager>()
                 .gain_relevance(ClientId::Netcode(TEST_CLIENT_ID_1), server_entity_1)
                 .gain_relevance(ClientId::Netcode(TEST_CLIENT_ID_2), server_entity_2);
->>>>>>> a5cea320
             stepper.frame_step();
             stepper.frame_step();
 
@@ -1655,15 +1630,9 @@
                 .id();
             stepper
                 .server_app
-<<<<<<< HEAD
-                .world_mut()
-                .resource_mut::<VisibilityManager>()
-                .gain_visibility(ClientId::Netcode(TEST_CLIENT_ID), server_entity);
-=======
-                .world
+                .world_mut()
                 .resource_mut::<RelevanceManager>()
                 .gain_relevance(ClientId::Netcode(TEST_CLIENT_ID), server_entity);
->>>>>>> a5cea320
             stepper.frame_step();
             stepper.frame_step();
             let client_entity = *stepper
@@ -1721,15 +1690,9 @@
                 .insert(Component1(1.0));
             stepper
                 .server_app
-<<<<<<< HEAD
-                .world_mut()
-                .resource_mut::<VisibilityManager>()
-                .gain_visibility(ClientId::Netcode(TEST_CLIENT_ID), server_entity);
-=======
-                .world
+                .world_mut()
                 .resource_mut::<RelevanceManager>()
                 .gain_relevance(ClientId::Netcode(TEST_CLIENT_ID), server_entity);
->>>>>>> a5cea320
             stepper.frame_step();
             stepper.frame_step();
 
@@ -1871,17 +1834,10 @@
             // entity is visible to both
             stepper
                 .server_app
-<<<<<<< HEAD
-                .world_mut()
-                .resource_mut::<VisibilityManager>()
-                .gain_visibility(ClientId::Netcode(TEST_CLIENT_ID_1), server_entity)
-                .gain_visibility(ClientId::Netcode(TEST_CLIENT_ID_2), server_entity);
-=======
-                .world
+                .world_mut()
                 .resource_mut::<RelevanceManager>()
                 .gain_relevance(ClientId::Netcode(TEST_CLIENT_ID_1), server_entity)
                 .gain_relevance(ClientId::Netcode(TEST_CLIENT_ID_2), server_entity);
->>>>>>> a5cea320
             stepper.frame_step();
             stepper.frame_step();
             let client_entity_1 = *stepper
@@ -2751,13 +2707,12 @@
             stepper.frame_step();
 
             // set visibility to interest management
-<<<<<<< HEAD
             stepper
                 .server_app
                 .world_mut()
                 .entity_mut(server_entity)
                 .insert((
-                    VisibilityMode::InterestManagement,
+                    NetworkRelevanceMode::InterestManagement,
                     ReplicationTarget {
                         target: NetworkTarget::All,
                     },
@@ -2765,21 +2720,8 @@
             stepper
                 .server_app
                 .world_mut()
-                .resource_mut::<VisibilityManager>()
-                .gain_visibility(ClientId::Netcode(TEST_CLIENT_ID), server_entity);
-=======
-            stepper.server_app.world.entity_mut(server_entity).insert((
-                NetworkRelevanceMode::InterestManagement,
-                ReplicationTarget {
-                    target: NetworkTarget::All,
-                },
-            ));
-            stepper
-                .server_app
-                .world
                 .resource_mut::<RelevanceManager>()
                 .gain_relevance(ClientId::Netcode(TEST_CLIENT_ID), server_entity);
->>>>>>> a5cea320
 
             stepper.frame_step();
             stepper.frame_step();
