--- conflicted
+++ resolved
@@ -15,15 +15,7 @@
     mut manager: ResMut<ServerConnectionManager>,
     q: Query<(Entity, &PrePredicted, &Replicated)>,
 ) {
-<<<<<<< HEAD
-    // no need to do anything in host-server mode, we directly add the `Predicted` component on the client
-    if is_host_server(identity) {
-        return;
-    }
     if let Ok((local_entity, pre_predicted, replicated)) = q.get(trigger.target()) {
-=======
-    if let Ok((local_entity, pre_predicted, replicated)) = q.get(trigger.entity()) {
->>>>>>> ccdde09a
         let sending_client = replicated.from.unwrap();
         // if the client who created the PrePredicted entity is the local client, no need to do anything!
         // (the client Observer already adds Predicted on the entity)
