--- conflicted
+++ resolved
@@ -63,11 +63,6 @@
     }
 }
 
-<<<<<<< HEAD
-/// Register a message that can be sent from server to client
-pub(crate) fn add_client_to_server_message<M: Message>(app: &mut App) {
-    app.add_event::<ServerMessageEvent<M>>();
-=======
 // /// Observer Trigger to send a message.
 // ///
 // /// If we are running in host-server mode, the messages that are destined to the local client will be
@@ -150,8 +145,7 @@
 
 /// Register a message that can be sent from client to server
 pub(crate) fn add_server_receive_message_from_client<M: Message>(app: &mut App) {
-    app.add_event::<MessageEvent<M>>();
->>>>>>> 6466922b
+    app.add_event::<ServerMessageEvent<M>>();
     app.add_systems(
         PreUpdate,
         read_message::<M>
