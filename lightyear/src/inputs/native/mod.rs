/*!
Handles inputs (keyboard presses, mouse clicks) sent from a player (client) to server.

NOTE: You should use the `LeafwingInputPlugin` instead (requires the `leafwing` features), which
has mode features and is easier to use.

Lightyear does the following things for you:
- buffers the inputs of a player for each tick
- makes sures that input are replayed correctly during rollback
- sends the inputs to the server in a compressed and reliable form


### Sending inputs

There are several steps to use the `InputPlugin`:
- you need to buffer inputs for each tick. This is done by calling [`add_input`](crate::prelude::client::InputManager::add_input) in a system.
  That system must run in the [`BufferI


*/

use crate::inputs::native::input_buffer::{InputBuffer, InputData};
use crate::prelude::Deserialize;
use bevy::ecs::component::Mutable;
use bevy::prelude::{Component, Reflect};
use serde::de::DeserializeOwned;
use serde::Serialize;
use std::fmt::Debug;
use std::marker::PhantomData;

/// Defines an [`InputBuffer`](input_buffer::InputBuffer) buffer to store the inputs of a player for each tick
pub mod input_buffer;
pub(crate) mod input_message;

/// The component that will store the current status of the action for the entity
#[derive(Component, Clone, Debug, PartialEq, Serialize, Deserialize, Reflect)]
#[require(InputBuffer<ActionState<A>>)]
pub struct ActionState<A: Send + Sync> {
    pub value: Option<A>,
}

impl<A: UserAction> From<&ActionState<A>> for InputData<A> {
    fn from(value: &ActionState<A>) -> Self {
        value
            .value
            .as_ref()
            .map_or(InputData::Absent, |v| InputData::Input(v.clone()))
    }
}

impl<A: UserAction> Default for ActionState<A> {
    fn default() -> Self {
        Self { value: None }
    }
}

/// Marker component to identify the ActionState that the player is actively updating
/// (as opposed to the ActionState of other players, for instance)
#[derive(Component, Clone, Copy, Debug, PartialEq, Reflect)]
#[require(ActionState<A>)]
pub struct InputMarker<A: UserAction> {
    marker: PhantomData<A>,
}

impl<A: UserAction> Default for InputMarker<A> {
    fn default() -> Self {
        Self {
            marker: PhantomData,
        }
    }
}

pub trait UserAction:
    Serialize + DeserializeOwned + Clone + PartialEq + Send + Sync + Debug + 'static
{
}

impl<A: Serialize + DeserializeOwned + Clone + PartialEq + Send + Sync + Debug + 'static> UserAction
    for A
{
}

<<<<<<< HEAD
pub trait UserActionState: UserAction + Component<Mutability = Mutable> + Default {
=======
pub trait UserActionState: UserAction + Component + Default + Debug {
>>>>>>> 67a90632
    type UserAction: UserAction;
}

impl<A: UserAction> UserActionState for ActionState<A> {
    type UserAction = A;
}<|MERGE_RESOLUTION|>--- conflicted
+++ resolved
@@ -80,11 +80,7 @@
 {
 }
 
-<<<<<<< HEAD
-pub trait UserActionState: UserAction + Component<Mutability = Mutable> + Default {
-=======
-pub trait UserActionState: UserAction + Component + Default + Debug {
->>>>>>> 67a90632
+pub trait UserActionState: UserAction + Component<Mutability = Mutable> + Default + Debug {
     type UserAction: UserAction;
 }
 
