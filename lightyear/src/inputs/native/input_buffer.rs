use super::{ActionState, UserAction};
use crate::shared::tick_manager::Tick;
use bevy::prelude::Component;
use serde::{Deserialize, Serialize};
use std::collections::VecDeque;
use std::fmt::{Debug, Formatter};
use tracing::trace;

#[derive(Component, Debug)]
pub struct InputBuffer<T> {
    pub(crate) start_tick: Option<Tick>,
    pub(crate) buffer: VecDeque<InputData<T>>,
}

impl<T: Debug> std::fmt::Display for InputBuffer<T> {
    fn fmt(&self, f: &mut Formatter<'_>) -> std::fmt::Result {
        let ty = std::any::type_name::<T>();

        let Some(tick) = self.start_tick else {
            return write!(f, "EmptyInputBuffer");
        };

        let buffer_str = self
            .buffer
            .iter()
            .enumerate()
            .map(|(i, item)| {
                let str = match item {
                    InputData::Absent => "Absent".to_string(),
                    InputData::SameAsPrecedent => "SameAsPrecedent".to_string(),
                    InputData::Input(data) => format!("{:?}", data),
                };
                format!("{:?}: {}\n", tick + i as i16, str)
            })
            .collect::<Vec<String>>()
            .join("");
        write!(f, "InputBuffer<{:?}>:\n {}", ty, buffer_str)
    }
}

/// We use this structure to efficiently compress the inputs that we send to the server
#[derive(Serialize, Deserialize, Clone, PartialEq, Eq, Debug)]
pub(crate) enum InputData<T> {
    Absent,
    SameAsPrecedent,
    Input(T),
}

impl<T> From<Option<T>> for InputData<T> {
    fn from(value: Option<T>) -> Self {
        if let Some(value) = value {
            InputData::Input(value)
        } else {
            InputData::Absent
        }
    }
}

impl<T> Default for InputBuffer<T> {
    fn default() -> Self {
        Self {
            buffer: VecDeque::new(),
            start_tick: None,
        }
    }
}

impl<T: UserAction> InputBuffer<ActionState<T>> {
    /// Upon receiving an [`InputMessage`](super::input_message::InputMessage), update the InputBuffer with all the inputs
    /// included in the message.
    /// TODO: disallow overwriting inputs for ticks we've already received inputs for?
    ///
    pub(crate) fn update_from_message(&mut self, end_tick: Tick, values: &Vec<InputData<T>>) {
        let start_tick = end_tick + 1 - values.len() as u16;
        // the first value is guaranteed to not be SameAsPrecedent
        for (delta, input) in values.iter().enumerate() {
            let tick = start_tick + Tick(delta as u16);
            match input {
                InputData::Absent => {
                    self.set_raw(tick, InputData::Input(ActionState::<T> { value: None }));
                }
                InputData::SameAsPrecedent => {
                    self.set_raw(tick, InputData::SameAsPrecedent);
                }
                InputData::Input(input) => {
                    // do not set the value if it's equal to what's already in the buffer
                    if self.get(tick).is_some_and(|existing_value| {
                        existing_value.value.as_ref().is_some_and(|v| v == input)
                    }) {
                        continue;
                    }
                    self.set(
                        tick,
                        ActionState::<T> {
                            value: Some(input.clone()),
                        },
                    );
                }
            }
        }
    }
}

impl<T: Clone + PartialEq> InputBuffer<T> {
    /// Number of elements in the buffer
    pub(crate) fn len(&self) -> usize {
        self.buffer.len()
    }

    // Note: we expect this to be set every tick?
    //  i.e. there should be an ActionState for every tick, even if the action is None
    /// Set the ActionState for the given tick in the InputBuffer
    ///
    /// This should be called every tick.
    pub fn set(&mut self, tick: Tick, value: T) {
        if let Some(precedent) = self.get(tick - 1) {
            if precedent == &value {
                self.set_raw(tick, InputData::SameAsPrecedent);
                return;
            }
        }
        self.set_raw(tick, InputData::Input(value));
    }

    // Note: we expect this to be set every tick?
    //  i.e. there should be an ActionState for every tick, even if the action is None
    /// Set the ActionState for the given tick in the InputBuffer
    ///
    /// This should be called every tick.
    pub fn set_empty(&mut self, tick: Tick) {
        self.set_raw(tick, InputData::Absent);
    }

    pub(crate) fn set_raw(&mut self, tick: Tick, value: InputData<T>) {
        let Some(start_tick) = self.start_tick else {
            // initialize the buffer
            self.start_tick = Some(tick);
            self.buffer.push_back(value);
            return;
        };

        // cannot set lower values than start_tick
        if tick < start_tick {
            return;
        }

        let end_tick = start_tick + (self.buffer.len() as i16 - 1);

        // NOTE: we fill the value for the given tick, and we fill the ticks between start_tick and tick
        // with InputData::SameAsPrecedent (i.e. if there are any gaps, we consider that the user repeated
        // their last action)
        if tick > end_tick {
            // TODO: Think about how to fill the buffer between ticks
            //  - we want: if an input is missing, we consider that the user did the same action (RocketLeague or Overwatch GDC)

            // TODO: think about whether this is correct or not, it is correct if we always call set()
            //  with monotonically increasing ticks, which I think is the case
            //  maybe that's not correct because the timing information should be different? (i.e. I should tick the action-states myself and set them)
            // fill the ticks between end_tick and tick with a copy of the current ActionState
            for _ in 0..(tick - end_tick - 1) {
                trace!("fill ticks");
                self.buffer.push_back(InputData::SameAsPrecedent);
            }
            // add a new value to the buffer, which we will override below
            self.buffer.push_back(InputData::Absent);
        }

        // safety: we are guaranteed that the tick is in the buffer
        let entry = self.buffer.get_mut((tick - start_tick) as usize).unwrap();
        *entry = value;
    }

    /// Remove all the inputs that are older than the given tick, then return the input
    /// for the given tick
    pub fn pop(&mut self, tick: Tick) -> Option<T> {
        let start_tick = self.start_tick?;
        if tick < start_tick {
            return None;
        }
        if tick > start_tick + (self.buffer.len() as i16 - 1) {
            // pop everything
            self.buffer = VecDeque::new();
            self.start_tick = Some(tick + 1);
            return None;
        }

        // popped will represent the last value popped
        let mut popped = InputData::Absent;
        for _ in 0..(tick + 1 - start_tick) {
            // front is the oldest value
            let data = self.buffer.pop_front();
            if let Some(InputData::Input(value)) = data {
                popped = InputData::Input(value);
            }
        }
        self.start_tick = Some(tick + 1);

        // if the next value after we popped was 'SameAsPrecedent', we need to override it with an actual value
        if let Some(InputData::SameAsPrecedent) = self.buffer.front() {
            *self.buffer.front_mut().unwrap() = popped.clone();
        }

        if let InputData::Input(value) = popped {
            Some(value)
        } else {
            None
        }
    }

    pub(crate) fn get_raw(&self, tick: Tick) -> &InputData<T> {
        let Some(start_tick) = self.start_tick else {
            return &InputData::Absent;
        };
        if self.buffer.is_empty() {
            return &InputData::Absent;
        }
        if tick < start_tick || tick > start_tick + (self.buffer.len() as i16 - 1) {
            return &InputData::Absent;
        }
        self.buffer.get((tick - start_tick) as usize).unwrap()
    }

    /// Get the [`ActionState`] for the given tick
    pub fn get(&self, tick: Tick) -> Option<&T> {
        let start_tick = self.start_tick?;
        if self.buffer.is_empty() {
            return None;
        }
        if tick < start_tick || tick > start_tick + (self.buffer.len() as i16 - 1) {
            return None;
        }
        let data = self.buffer.get((tick - start_tick) as usize).unwrap();
        match data {
            InputData::Absent => None,
            InputData::SameAsPrecedent => {
                // get the data from the preceding tick
                self.get(tick - 1)
            }
            InputData::Input(data) => Some(data),
        }
    }

<<<<<<< HEAD
    /// We received a new input message from the user, and use it to update the input buffer
    /// TODO: should we keep track of which inputs in the input buffer are absent and only update those?
    ///  The current tick is the current server tick, no need to update the buffer for ticks that are older than that
    pub(crate) fn update_from_message(&mut self, message: &InputMessage<T>) {
        let message_start_tick = Tick(message.end_tick.0) - message.inputs.len() as u16 + 1;

        for (delta, input) in message.inputs.iter().enumerate() {
            let tick = message_start_tick + Tick(delta as u16);
            match input {
                InputData::Absent => {
                    self.set(tick, None);
                }
                InputData::SameAsPrecedent => {
                    self.set(tick, self.get(tick - 1).cloned());
                }
                InputData::Input(input) => {
                    if self.get(tick).is_some_and(|v| v == input) {
                        continue;
                    }
                    self.set(tick, Some(input.clone()));
                }
            }
=======
    /// Get latest ActionState present in the buffer
    pub fn get_last(&self) -> Option<&T> {
        let start_tick = self.start_tick?;
        if self.buffer.is_empty() {
            return None;
>>>>>>> 95abca4e
        }
        self.get(start_tick + (self.buffer.len() as i16 - 1))
    }

    /// Get latest ActionState present in the buffer, along with the associated Tick
    pub fn get_last_with_tick(&self) -> Option<(Tick, &T)> {
        let start_tick = self.start_tick?;
        if self.buffer.is_empty() {
            return None;
        }
        let end_tick = start_tick + (self.buffer.len() as i16 - 1);
        self.get(end_tick)
            .map(|action_state| (end_tick, action_state))
    }

    /// Get the last tick in the buffer
    pub fn end_tick(&self) -> Option<Tick> {
        self.start_tick
            .map(|start_tick| start_tick + (self.buffer.len() as i16 - 1))
    }
}

#[cfg(test)]
mod tests {
    use super::*;

    #[test]
    fn test_get_set_pop() {
        let mut input_buffer = InputBuffer::default();

        input_buffer.set(Tick(4), 0);
        input_buffer.set(Tick(6), 1);
        input_buffer.set(Tick(7), 1);
        input_buffer.set(Tick(8), 1);

        assert_eq!(input_buffer.get(Tick(4)), Some(&0));
        // missing ticks are filled with SameAsPrecedent
        assert_eq!(input_buffer.get(Tick(5)), Some(&0));
        assert_eq!(input_buffer.get_raw(Tick(5)), &InputData::SameAsPrecedent);
        assert_eq!(input_buffer.get(Tick(6)), Some(&1));
        // similar values are compressed
        assert_eq!(input_buffer.get_raw(Tick(7)), &InputData::SameAsPrecedent);
        assert_eq!(input_buffer.get_raw(Tick(8)), &InputData::SameAsPrecedent);
        // we get None if we try to get a value outside the buffer
        assert_eq!(input_buffer.get(Tick(9)), None);

        // we get the correct value even if we pop SameAsPrecedent
        assert_eq!(input_buffer.pop(Tick(5)), Some(0));
        assert_eq!(input_buffer.start_tick, Some(Tick(6)));

        // if the next value in the buffer after we pop is SameAsPrecedent, it should
        // get replaced with a real value
        assert_eq!(input_buffer.pop(Tick(7)), Some(1));
        assert_eq!(input_buffer.start_tick, Some(Tick(8)));
        assert_eq!(input_buffer.get(Tick(8)), Some(&1));
        assert_eq!(input_buffer.get_raw(Tick(8)), &InputData::Input(1));
        assert_eq!(input_buffer.buffer.len(), 1);
    }
}<|MERGE_RESOLUTION|>--- conflicted
+++ resolved
@@ -240,36 +240,11 @@
         }
     }
 
-<<<<<<< HEAD
-    /// We received a new input message from the user, and use it to update the input buffer
-    /// TODO: should we keep track of which inputs in the input buffer are absent and only update those?
-    ///  The current tick is the current server tick, no need to update the buffer for ticks that are older than that
-    pub(crate) fn update_from_message(&mut self, message: &InputMessage<T>) {
-        let message_start_tick = Tick(message.end_tick.0) - message.inputs.len() as u16 + 1;
-
-        for (delta, input) in message.inputs.iter().enumerate() {
-            let tick = message_start_tick + Tick(delta as u16);
-            match input {
-                InputData::Absent => {
-                    self.set(tick, None);
-                }
-                InputData::SameAsPrecedent => {
-                    self.set(tick, self.get(tick - 1).cloned());
-                }
-                InputData::Input(input) => {
-                    if self.get(tick).is_some_and(|v| v == input) {
-                        continue;
-                    }
-                    self.set(tick, Some(input.clone()));
-                }
-            }
-=======
     /// Get latest ActionState present in the buffer
     pub fn get_last(&self) -> Option<&T> {
         let start_tick = self.start_tick?;
         if self.buffer.is_empty() {
             return None;
->>>>>>> 95abca4e
         }
         self.get(start_tick + (self.buffer.len() as i16 - 1))
     }
