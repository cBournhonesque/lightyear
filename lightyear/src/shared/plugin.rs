//! Bevy [`Plugin`] used by both the server and the client
use crate::client::config::ClientConfig;
<<<<<<< HEAD
use crate::connection::client::{ClientConnection, NetClient};
use crate::connection::server::ServerConnections;
use crate::prelude::server::NetworkingState;
use crate::prelude::{
    ChannelRegistry, ClientId, ComponentRegistry, LinkConditionerConfig, MessageRegistry, Mode,
    PingConfig, TickConfig,
=======
use crate::prelude::client::ComponentSyncMode;
use crate::prelude::{
    client, server, AppComponentExt, AppMessageExt, ChannelDirection, ChannelRegistry,
    ComponentRegistry, LinkConditionerConfig, MessageRegistry, NetworkIdentityState, ParentSync,
    PingConfig, PrePredicted, PreSpawnedPlayerObject, ShouldBePredicted, TickConfig,
>>>>>>> f677ed9d
};
use crate::shared::config::SharedConfig;
<<<<<<< HEAD
=======
use crate::shared::plugin::utils::AppStateExt;
use crate::shared::replication::authority::AuthorityChange;
use crate::shared::replication::components::{Controlled, ShouldBeInterpolated};
>>>>>>> f677ed9d
use crate::shared::tick_manager::TickManagerPlugin;
use crate::shared::time_manager::TimePlugin;
use crate::transport::io::{IoState, IoStats};
use crate::transport::middleware::compression::CompressionConfig;
use bevy::prelude::*;
use core::time::Duration;

#[derive(Default, Debug)]
pub struct SharedPlugin {
    pub config: SharedConfig,
}

impl Plugin for SharedPlugin {
    fn build(&self, app: &mut App) {
        // REFLECTION
        app.register_type::<SharedConfig>()
            .register_type::<TickConfig>()
            .register_type::<PingConfig>()
            .register_type::<IoStats>()
            .register_type::<IoState>()
            .register_type::<LinkConditionerConfig>()
            .register_type::<CompressionConfig>();

        // RESOURCES
        // the SharedPlugin is called after the ClientConfig is inserted
        let input_send_interval =
            if let Some(client_config) = app.world().get_resource::<ClientConfig>() {
                // use the input_send_interval on the client
                client_config.input.send_interval
            } else {
                // on the server (when rebroadcasting inputs), send inputs every frame
                Duration::default()
            };
        app.insert_resource(ChannelRegistry::new(input_send_interval));
        app.insert_resource(ComponentRegistry::default());
        app.insert_resource(MessageRegistry::default());
        // NOTE: this tick duration must be the same as any previous existing fixed timesteps
        app.insert_resource(Time::<Fixed>::from_seconds(
            self.config.tick.tick_duration.as_secs_f64(),
        ));

        // PLUGINS
        // we always keep running the tick_manager and time_manager even the client or server are stopped
        app.add_plugins(TickManagerPlugin {
            config: self.config.tick,
        });
        app.add_plugins(TimePlugin);

        #[cfg(feature = "avian2d")]
        app.add_plugins(crate::utils::avian2d::Avian2dPlugin);
        #[cfg(feature = "avian3d")]
        app.add_plugins(crate::utils::avian3d::Avian3dPlugin);
        #[cfg(feature = "visualizer")]
        {
            if !app.is_plugin_added::<bevy_metrics_dashboard::bevy_egui::EguiPlugin>() {
                app.add_plugins(bevy_metrics_dashboard::bevy_egui::EguiPlugin);
            }
            app.add_plugins(bevy_metrics_dashboard::RegistryPlugin::default())
                .add_plugins(bevy_metrics_dashboard::DashboardPlugin);
            app.add_systems(Startup, spawn_metrics_visualizer);
        }
    }
<<<<<<< HEAD
=======

    fn finish(&self, app: &mut App) {
        // STATES
        // we need to include both client and server networking states so that the NetworkIdentity ComputedState can be computed correctly
        app.init_state_without_entering(client::NetworkingState::Disconnected);
        app.init_state_without_entering(server::NetworkingState::Stopped);
        app.add_sub_state::<client::ConnectedState>();
        app.add_computed_state::<NetworkIdentityState>();
        // PROTOCOL
        // we register components here because
        // - the SharedPlugin is built only once in HostServer mode (client and server plugins in the same app)
        // (if we put this in the ReplicationPlugin, the components would get registered twice)
        // - we need to run this in `finish` so that all plugins have been built (so ClientPlugin and ServerPlugin
        // both exists)
        app.register_component::<PreSpawnedPlayerObject>(ChannelDirection::Bidirectional);
        app.register_component::<PrePredicted>(ChannelDirection::Bidirectional);
        app.register_component::<ShouldBePredicted>(ChannelDirection::ServerToClient);
        app.register_component::<ShouldBeInterpolated>(ChannelDirection::ServerToClient);
        app.register_component::<ParentSync>(ChannelDirection::Bidirectional)
            // to replicate ParentSync on the predicted/interpolated entities so that they spawn their own hierarchies
            .add_prediction(ComponentSyncMode::Simple)
            .add_interpolation(ComponentSyncMode::Simple)
            .add_map_entities();
        app.register_component::<Controlled>(ChannelDirection::ServerToClient)
            .add_prediction(ComponentSyncMode::Once)
            .add_interpolation(ComponentSyncMode::Once);

        app.register_message::<AuthorityChange>(ChannelDirection::ServerToClient)
            .add_map_entities();

        // check that the protocol was built correctly
        app.world().resource::<ComponentRegistry>().check();
    }
>>>>>>> f677ed9d
}

#[cfg(feature = "visualizer")]
fn spawn_metrics_visualizer(mut commands: Commands) {
    commands.spawn(bevy_metrics_dashboard::DashboardWindow::new(
        "Metrics Dashboard",
    ));
}

pub(super) mod utils {
    use bevy::app::App;
    use bevy::prelude::{NextState, State, StateTransition, StateTransitionEvent};
    use bevy::state::state::{setup_state_transitions_in_world, FreelyMutableState};

    pub(super) trait AppStateExt {
        // Helper function that runs `init_state::<S>` without entering the state
        // This is useful for us as we don't want to run OnEnter<NetworkingState::Disconnected> when we start the app
        fn init_state_without_entering<S: FreelyMutableState>(&mut self, state: S) -> &mut Self;
    }

    impl AppStateExt for App {
        fn init_state_without_entering<S: FreelyMutableState>(&mut self, state: S) -> &mut Self {
            setup_state_transitions_in_world(self.world_mut());
            self.insert_resource::<State<S>>(State::new(state.clone()))
                .init_resource::<NextState<S>>()
                .add_event::<StateTransitionEvent<S>>();
            let schedule = self.get_schedule_mut(StateTransition).unwrap();
            S::register_state(schedule);
            self
        }
    }
}<|MERGE_RESOLUTION|>--- conflicted
+++ resolved
@@ -1,27 +1,8 @@
 //! Bevy [`Plugin`] used by both the server and the client
 use crate::client::config::ClientConfig;
-<<<<<<< HEAD
-use crate::connection::client::{ClientConnection, NetClient};
-use crate::connection::server::ServerConnections;
-use crate::prelude::server::NetworkingState;
-use crate::prelude::{
-    ChannelRegistry, ClientId, ComponentRegistry, LinkConditionerConfig, MessageRegistry, Mode,
-    PingConfig, TickConfig,
-=======
-use crate::prelude::client::ComponentSyncMode;
-use crate::prelude::{
-    client, server, AppComponentExt, AppMessageExt, ChannelDirection, ChannelRegistry,
-    ComponentRegistry, LinkConditionerConfig, MessageRegistry, NetworkIdentityState, ParentSync,
-    PingConfig, PrePredicted, PreSpawnedPlayerObject, ShouldBePredicted, TickConfig,
->>>>>>> f677ed9d
-};
+use crate::prelude::*;
 use crate::shared::config::SharedConfig;
-<<<<<<< HEAD
-=======
 use crate::shared::plugin::utils::AppStateExt;
-use crate::shared::replication::authority::AuthorityChange;
-use crate::shared::replication::components::{Controlled, ShouldBeInterpolated};
->>>>>>> f677ed9d
 use crate::shared::tick_manager::TickManagerPlugin;
 use crate::shared::time_manager::TimePlugin;
 use crate::transport::io::{IoState, IoStats};
@@ -76,16 +57,14 @@
         app.add_plugins(crate::utils::avian3d::Avian3dPlugin);
         #[cfg(feature = "visualizer")]
         {
-            if !app.is_plugin_added::<bevy_metrics_dashboard::bevy_egui::EguiPlugin>() {
-                app.add_plugins(bevy_metrics_dashboard::bevy_egui::EguiPlugin);
+            if !app.is_plugin_added::<bevy_egui::EguiPlugin>() {
+                app.add_plugins(bevy_egui::EguiPlugin);
             }
             app.add_plugins(bevy_metrics_dashboard::RegistryPlugin::default())
                 .add_plugins(bevy_metrics_dashboard::DashboardPlugin);
             app.add_systems(Startup, spawn_metrics_visualizer);
         }
     }
-<<<<<<< HEAD
-=======
 
     fn finish(&self, app: &mut App) {
         // STATES
@@ -94,32 +73,7 @@
         app.init_state_without_entering(server::NetworkingState::Stopped);
         app.add_sub_state::<client::ConnectedState>();
         app.add_computed_state::<NetworkIdentityState>();
-        // PROTOCOL
-        // we register components here because
-        // - the SharedPlugin is built only once in HostServer mode (client and server plugins in the same app)
-        // (if we put this in the ReplicationPlugin, the components would get registered twice)
-        // - we need to run this in `finish` so that all plugins have been built (so ClientPlugin and ServerPlugin
-        // both exists)
-        app.register_component::<PreSpawnedPlayerObject>(ChannelDirection::Bidirectional);
-        app.register_component::<PrePredicted>(ChannelDirection::Bidirectional);
-        app.register_component::<ShouldBePredicted>(ChannelDirection::ServerToClient);
-        app.register_component::<ShouldBeInterpolated>(ChannelDirection::ServerToClient);
-        app.register_component::<ParentSync>(ChannelDirection::Bidirectional)
-            // to replicate ParentSync on the predicted/interpolated entities so that they spawn their own hierarchies
-            .add_prediction(ComponentSyncMode::Simple)
-            .add_interpolation(ComponentSyncMode::Simple)
-            .add_map_entities();
-        app.register_component::<Controlled>(ChannelDirection::ServerToClient)
-            .add_prediction(ComponentSyncMode::Once)
-            .add_interpolation(ComponentSyncMode::Once);
-
-        app.register_message::<AuthorityChange>(ChannelDirection::ServerToClient)
-            .add_map_entities();
-
-        // check that the protocol was built correctly
-        app.world().resource::<ComponentRegistry>().check();
     }
->>>>>>> f677ed9d
 }
 
 #[cfg(feature = "visualizer")]
