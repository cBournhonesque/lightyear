//! General struct handling replication
use std::iter::Extend;
<<<<<<< HEAD
use std::ops::Deref;
use std::ptr::NonNull;
=======
>>>>>>> 452a02a7

use crate::channel::builder::{EntityActionsChannel, EntityUpdatesChannel};
use bevy::ecs::component::Tick as BevyTick;
use bevy::ecs::entity::EntityHash;
<<<<<<< HEAD
use bevy::prelude::{Component, Entity, Reflect};
use bevy::ptr::{OwningPtr, Ptr, PtrMut};
use bevy::tasks::futures_lite::StreamExt;
use bevy::utils::petgraph::data::ElementIterator;
use bevy::utils::{hashbrown, HashMap, HashSet};
use blink_alloc::LocalBlinkAlloc;
#[cfg(feature = "arena")]
use blink_alloc::SyncBlinkAlloc;
=======
use bevy::prelude::Entity;
use bevy::ptr::Ptr;
use bevy::utils::{hashbrown, HashMap};
use bytes::Bytes;
>>>>>>> 452a02a7
use crossbeam_channel::Receiver;
use tracing::{debug, error, trace};
#[cfg(feature = "trace")]
use tracing::{instrument, Level};

use crate::packet::message::MessageId;
use crate::packet::message_manager::MessageManager;
use crate::prelude::{ChannelKind, ComponentRegistry, PacketError, Tick};
use crate::protocol::component::{ComponentKind, ComponentNetId};
use crate::serialize::writer::Writer;
use crate::serialize::{SerializationError, ToBytes};
use crate::shared::replication::components::ReplicationGroupId;
use crate::shared::replication::delta::DeltaManager;
#[cfg(test)]
use crate::utils::captures::Captures;

use super::{EntityActions, EntityActionsMessage, EntityUpdatesMessage, SpawnAction};

type EntityHashMap<K, V> = hashbrown::HashMap<K, V, EntityHash>;

type ArenaEntityHashMap<K, V> = hashbrown::HashMap<K, V, EntityHash, &'static SyncBlinkAlloc>;

type EntityHashSet<K> = hashbrown::HashSet<K, EntityHash>;

/// When a [`EntityUpdatesMessage`] message gets buffered (and we have access to its [`MessageId`]),
/// we keep track of some information related to this message.
/// It is useful when we get notified that the message was acked or lost.
#[derive(Debug, PartialEq)]
pub(crate) struct UpdateMessageMetadata {
    /// The group id that this message is about
    group_id: ReplicationGroupId,
    /// The BevyTick at which we buffered the message
    bevy_tick: BevyTick,
    /// The tick at which we buffered the message
    tick: Tick,
}

#[derive(Debug)]
pub(crate) struct ReplicationSender {
    /// Get notified whenever a message-id that was sent has been received by the remote
    pub(crate) updates_ack_receiver: Receiver<MessageId>,
    /// Get notified whenever a message-id that was sent has been lost by the remote
    pub(crate) updates_nack_receiver: Receiver<MessageId>,

    /// Map from message-id to the corresponding group-id that sent this update message, as well as the `send_tick` BevyTick
    /// when we buffered the message. (so that when it's acked, we know we only need to include updates that happened after that tick,
    /// for that replication group)
    pub(crate) updates_message_id_to_group_id: HashMap<MessageId, UpdateMessageMetadata>,
    /// Messages that are being written. We need to hold a buffer of messages because components actions/updates
    /// are being buffered individually but we want to group them inside a message
<<<<<<< HEAD
    pub pending_actions:
        Option<ArenaEntityHashMap<ReplicationGroupId, ArenaEntityHashMap<Entity, EntityActions>>>,
    pub pending_updates:
        Option<ArenaEntityHashMap<ReplicationGroupId, ArenaEntityHashMap<Entity, Vec<RawData>>>>,
    // Set of unique components for each entity, to avoid sending multiple updates/inserts for the same component
    // pub pending_unique_components:
    //     EntityHashMap<ReplicationGroupId, EntityHashMap<Entity, HashSet<ComponentNetId>>>,
=======
    pub pending_actions: EntityHashMap<ReplicationGroupId, EntityHashMap<Entity, EntityActions>>,
    pub pending_updates: EntityHashMap<ReplicationGroupId, EntityHashMap<Entity, Vec<Bytes>>>,
>>>>>>> 452a02a7
    /// Buffer to so that we have an ordered receiver per group
    pub group_channels: EntityHashMap<ReplicationGroupId, GroupChannel>,

    // PRIORITY
    /// Get notified whenever a message for a given ReplicationGroup was actually sent
    /// (sometimes they might not be sent because of bandwidth constraints)
    ///
    /// We update the `send_tick` only when the message was actually sent.
    pub message_send_receiver: Receiver<MessageId>,

    /// By default, we will send all component updates since the last time we sent an update for a given entity.
    /// E.g. if the component was updated at tick 3; we will send the update at tick 3, and then at tick 4,
    /// we won't be sending anything since the component wasn't updated after that.
    ///
    /// This helps save bandwidth, but can cause the client to have delayed eventual consistency in the
    /// case of packet loss.
    ///
    /// If this is set to true, we will instead send all updates since the last time we received an ACK from the client.
    /// E.g. if the component was updated at tick 3; we will send the update at tick 3, and then at tick 4,
    /// we will send the update again even if the component wasn't updated, because we still haven't
    /// received an ACK from the client.
    send_updates_since_last_ack: bool,
    bandwidth_cap_enabled: bool,
}

impl ReplicationSender {
    pub(crate) fn new(
        updates_ack_receiver: Receiver<MessageId>,
        updates_nack_receiver: Receiver<MessageId>,
        message_send_receiver: Receiver<MessageId>,
        send_updates_since_last_ack: bool,
        bandwidth_cap_enabled: bool,
    ) -> Self {
        Self {
            // SEND
            updates_ack_receiver,
            updates_nack_receiver,
            updates_message_id_to_group_id: Default::default(),
            pending_actions: None,
            pending_updates: None,
            // pending_unique_components: EntityHashMap::default(),
            group_channels: Default::default(),
            send_updates_since_last_ack,
            // PRIORITY
            message_send_receiver,
            bandwidth_cap_enabled,
        }
    }

    /// Keep track of the message_id/bevy_tick/tick where a replication-update message has been sent
    /// for a given group
    #[cfg(test)]
    #[cfg_attr(feature = "trace", instrument(level = Level::INFO, skip_all))]
    pub(crate) fn buffer_replication_update_message(
        &mut self,
        group_id: ReplicationGroupId,
        message_id: MessageId,
        bevy_tick: BevyTick,
        tick: Tick,
    ) {
        self.updates_message_id_to_group_id.insert(
            message_id,
            UpdateMessageMetadata {
                group_id,
                bevy_tick,
                tick,
            },
        );
        // If we don't have a bandwidth cap, buffering a message is equivalent to sending it
        // so we can set the `send_tick` right away
        if !self.bandwidth_cap_enabled {
            if let Some(channel) = self.group_channels.get_mut(&group_id) {
                channel.send_tick = Some(bevy_tick);
            }
        }
    }

    /// Get the `send_tick` for a given group.
    /// We will send all updates that happened after this bevy tick.
    pub(crate) fn get_send_tick(&self, group_id: ReplicationGroupId) -> Option<BevyTick> {
        self.group_channels.get(&group_id).and_then(|channel| {
            if self.send_updates_since_last_ack {
                channel.ack_bevy_tick
            } else {
                channel.send_tick
            }
        })
    }

    /// Internal bookkeeping:
    /// 1. handle all nack update messages
    pub(crate) fn update(&mut self, world_tick: BevyTick) {
        // 1. handle all nack update messages
        while let Ok(message_id) = self.updates_nack_receiver.try_recv() {
            // remember to remove the entry from the map to avoid memory leakage
            if let Some(UpdateMessageMetadata {
                group_id,
                bevy_tick,
                tick,
            }) = self.updates_message_id_to_group_id.remove(&message_id)
            {
                if let Some(channel) = self.group_channels.get_mut(&group_id) {
                    // when we know an update message has been lost, we need to reset our send_tick
                    // to our previous ack_tick
                    trace!(
                        "Update channel send_tick back to ack_tick because a message has been lost"
                    );
                    // only reset the send tick if the bevy_tick of the message that was lost is
                    // newer than the current ack_tick
                    // (otherwise it just means we lost some old message, and we don't need to do anything)
                    if channel
                        .ack_bevy_tick
                        .is_some_and(|ack_tick| bevy_tick.is_newer_than(ack_tick, world_tick))
                    {
                        channel.send_tick = channel.ack_bevy_tick;
                    }

                    // TODO: if all clients lost a given message, than we can immediately drop the delta-compression data
                    //  for that tick
                } else {
                    error!("Received an update message-id nack but the corresponding group channel does not exist");
                }
            } else {
                // NOTE: this happens when a message-id is split between multiple packets (fragmented messages)
                trace!("Received an update message-id nack ({message_id:?}) but we don't know the corresponding group id");
            }
        }
    }

    /// If we got notified that an update got send (included in a packet):
    /// - we reset the accumulated priority to 0.0 for all replication groups included in the message
    /// - we update the replication groups' send_tick
    /// Then we accumulate the priority for all replication groups.
    ///
    /// This should be call after the Send SystemSet.
    #[cfg_attr(feature = "trace", instrument(level = Level::INFO, skip_all))]
    pub(crate) fn recv_send_notification(&mut self) {
        if !self.bandwidth_cap_enabled {
            return;
        }
        // TODO: handle errors that are not channel::isEmpty
        while let Ok(message_id) = self.message_send_receiver.try_recv() {
            if let Some(UpdateMessageMetadata {
                group_id,
                bevy_tick,
                ..
            }) = self.updates_message_id_to_group_id.get(&message_id)
            {
                if let Some(channel) = self.group_channels.get_mut(group_id) {
                    // TODO: should we also reset the priority for replication-action messages?
                    // reset the priority
                    debug!(
                        ?message_id,
                        ?group_id,
                        "successfully sent message for replication group! Resetting priority"
                    );
                    channel.send_tick = Some(*bevy_tick);
                    channel.accumulated_priority = Some(0.0);
                } else {
                    error!(?message_id, ?group_id, "Received a send message-id notification but the corresponding group channel does not exist");
                }
            } else {
                error!(?message_id,
                    "Received an send message-id notification but we know the corresponding group id"
                );
            }
        }

        // then accumulate the priority for all replication groups
        self.group_channels.values_mut().for_each(|channel| {
            channel.accumulated_priority = channel
                .accumulated_priority
                .map_or(Some(channel.base_priority), |acc| {
                    Some(acc + channel.base_priority)
                });
        });
    }

    // TODO: call this in a system after receive?
    /// We call this after the Receive SystemSet; to update the bevy_tick at which we received entity updates for each group
    #[cfg_attr(feature = "trace", instrument(level = Level::INFO, skip_all))]
    pub(crate) fn recv_update_acks(
        &mut self,
        component_registry: &ComponentRegistry,
        delta_manager: &mut DeltaManager,
    ) {
        // TODO: handle errors that are not channel::isEmpty
        while let Ok(message_id) = self.updates_ack_receiver.try_recv() {
            // remember to remove the entry from the map to avoid memory leakage
            if let Some(UpdateMessageMetadata {
                group_id,
                bevy_tick,
                tick,
            }) = self.updates_message_id_to_group_id.remove(&message_id)
            {
                if let Some(channel) = self.group_channels.get_mut(&group_id) {
                    // update the ack tick for the channel
                    debug!(?bevy_tick, "Update channel ack_tick");
                    channel.ack_bevy_tick = Some(bevy_tick);
                    channel.ack_tick = Some(tick);

                    // update the acks for the delta manager
                    delta_manager.receive_ack(tick, group_id, component_registry);
                } else {
                    error!("Received an update message-id ack but the corresponding group channel does not exist");
                }
            } else {
                error!("Received an update message-id ack but we don't know the corresponding group id");
            }
        }
    }

    /// Do some internal bookkeeping:
    /// - handle tick wrapping
    pub(crate) fn cleanup(&mut self, tick: Tick) {
        let delta = (u16::MAX / 3) as i16;
        // if it's been enough time since we last any action for the group, we can set the last_action_tick to None
        // (meaning that there's no need when we receive the update to check if we have already received a previous action)
        for group_channel in self.group_channels.values_mut() {
            debug!("Checking group channel: {:?}", group_channel);
            if let Some(last_action_tick) = group_channel.last_action_tick {
                if tick - last_action_tick > delta {
                    debug!(
                    ?tick,
                    ?last_action_tick,
                    ?group_channel,
                    "Setting the last_action tick to None because there hasn't been any new actions in a while");
                    group_channel.last_action_tick = None;
                }
            }
            if let Some(ack_tick) = group_channel.ack_tick {
                if tick - ack_tick > delta {
                    group_channel.ack_tick = None;
                }
            }
        }
    }
}

/// We want:
/// - entity actions to be done reliably
/// - entity updates (component updates) to be done unreliably
///
/// - all component inserts/removes/updates for an entity to be grouped together in a single message
impl ReplicationSender {
    /// Update the base priority for a given group
    pub(crate) fn update_base_priority(&mut self, group_id: ReplicationGroupId, priority: f32) {
        let channel = self.group_channels.entry(group_id).or_default();
        channel.base_priority = priority;
        // if we already have an accumulated priority, don't override it
        if channel.accumulated_priority.is_none() {
            channel.accumulated_priority = Some(priority);
        }
    }

    // TODO: how can I emit metrics here that contain the channel kind?
    //  use a OnceCell that gets set with the channel name mapping when the protocol is finalized?
    //  the other option is to have wrappers in Connection, but that's pretty ugly

    /// Host has spawned an entity, and we want to replicate this to remote
    /// Returns true if we should send a message
    // #[cfg_attr(feature = "trace", instrument(level = Level::INFO, skip_all))]
    pub(crate) fn prepare_entity_spawn(
        &mut self,
        entity: Entity,
        group_id: ReplicationGroupId,
        arena: &'static SyncBlinkAlloc,
    ) {
        self.pending_actions
            .as_mut()
            .unwrap()
            .entry(group_id)
            .or_insert(ArenaEntityHashMap::with_hasher_in(EntityHash, arena))
            .entry(entity)
            .or_default()
            .spawn = SpawnAction::Spawn;
    }

    /// Host wants to start replicating an entity, but instead of spawning a new entity, it wants to reuse an existing entity
    /// on the remote. This can be useful for transferring ownership of an entity from one player to another.
    // #[cfg_attr(feature = "trace", instrument(level = Level::INFO, skip_all))]
    pub(crate) fn prepare_entity_spawn_reuse(
        &mut self,
        local_entity: Entity,
        group_id: ReplicationGroupId,
        remote_entity: Entity,
        arena: &'static SyncBlinkAlloc,
    ) {
        self.pending_actions
            .as_mut()
            .unwrap()
            .entry(group_id)
            .or_insert(ArenaEntityHashMap::with_hasher_in(EntityHash, arena))
            .entry(local_entity)
            .or_default()
            .spawn = SpawnAction::Reuse(remote_entity);
    }

    #[cfg_attr(feature = "trace", instrument(level = Level::INFO, skip_all))]
    pub(crate) fn prepare_entity_despawn(
        &mut self,
        entity: Entity,
        group_id: ReplicationGroupId,
        arena: &'static SyncBlinkAlloc,
    ) {
        self.pending_actions
            .as_mut()
            .unwrap()
            .entry(group_id)
            .or_insert(ArenaEntityHashMap::with_hasher_in(EntityHash, arena))
            .entry(entity)
            .or_default()
            .spawn = SpawnAction::Despawn;
    }

    // we want to send all component inserts that happen together for the same entity in a single message
    // (because otherwise the inserts might be received at different packets/ticks by the remote, and
    // the remote might expect the components insert to be received at the same time)
    // #[cfg_attr(feature = "trace", instrument(level = Level::INFO, skip_all))]
    pub(crate) fn prepare_component_insert(
        &mut self,
        entity: Entity,
        group_id: ReplicationGroupId,
        component: Bytes,
        bevy_tick: BevyTick,
        arena: &'static SyncBlinkAlloc,
    ) {
        self.pending_actions
            .as_mut()
            .unwrap()
            .entry(group_id)
            .or_insert(ArenaEntityHashMap::with_hasher_in(EntityHash, arena))
            .entry(entity)
            .or_default()
            .insert
            .push(component);
    }

    #[cfg_attr(feature = "trace", instrument(level = Level::INFO, skip_all))]
    pub(crate) fn prepare_component_remove(
        &mut self,
        entity: Entity,
        group_id: ReplicationGroupId,
        kind: ComponentNetId,
        arena: &'static SyncBlinkAlloc,
    ) {
        // TODO: is the pending_unique_components even necessary? how could we even happen multiple inserts/updates for the same component?
        self.pending_actions
            .as_mut()
            .unwrap()
            .entry(group_id)
            .or_insert(ArenaEntityHashMap::with_hasher_in(EntityHash, arena))
            .entry(entity)
            .or_default()
            .remove
            .push(kind);
    }

    #[cfg_attr(feature = "trace", instrument(level = Level::INFO, skip_all))]
    pub(crate) fn prepare_component_update(
        &mut self,
        entity: Entity,
        group_id: ReplicationGroupId,
<<<<<<< HEAD
        raw_data: RawData,
        arena: &'static SyncBlinkAlloc,
=======
        raw_data: Bytes,
>>>>>>> 452a02a7
    ) {
        self.pending_updates
            .as_mut()
            .unwrap()
            .entry(group_id)
            .or_insert(ArenaEntityHashMap::with_hasher_in(EntityHash, arena))
            .entry(entity)
            .or_default()
            .push(raw_data);
    }

    /// Create a component update.
    #[cfg_attr(feature = "trace", instrument(level = Level::INFO, skip_all))]
    #[allow(clippy::too_many_arguments)]
    pub(crate) fn prepare_delta_component_update(
        &mut self,
        entity: Entity,
        group_id: ReplicationGroupId,
        kind: ComponentKind,
        component_data: Ptr,
        registry: &ComponentRegistry,
        writer: &mut Writer,
        delta_manager: &mut DeltaManager,
        tick: Tick,
        arena: &'static SyncBlinkAlloc,
    ) {
        let group_channel = self.group_channels.entry(group_id).or_default();
        // Get the latest acked tick for this replication group
        let raw_data = group_channel
            .ack_tick
            .map(|ack_tick| {
                // we have an ack tick for this replication group, get the corresponding component value
                // so we can compute a diff
                let old_data = delta_manager
                    .data
                    .get_component_value(entity, ack_tick, kind, group_id)
                    .expect("we should have stored a component value for this tick");
                let mut writer = Writer::default();
                // SAFETY: the component_data and erased_data is a pointer to a component that corresponds to kind
                unsafe {
                    registry
                        .serialize_diff(ack_tick, old_data, component_data, &mut writer, kind)
                        .expect("could not serialize delta")
                }
                writer.to_bytes()
            })
            .unwrap_or_else(|| {
                let mut writer = Writer::default();
                // SAFETY: the component_data is a pointer to a component that corresponds to kind
                unsafe {
                    // compute a diff from the base value, and serialize that
                    registry
                        .serialize_diff_from_base_value(component_data, &mut writer, kind)
                        .expect("could not serialize delta")
                }
                writer.to_bytes()
            });
        trace!(?kind, "Inserting pending update!");
        self.pending_updates
            .as_mut()
            .unwrap()
            .entry(group_id)
            .or_insert(ArenaEntityHashMap::with_hasher_in(EntityHash, arena))
            .entry(entity)
            .or_default()
            .push(raw_data);
    }

    #[cfg(test)]
    pub(crate) fn actions_to_send(
        &mut self,
        tick: Tick,
        bevy_tick: BevyTick,
    ) -> Vec<(EntityActionsMessage, f32)> {
        // ) -> impl Iterator<Item = (EntityActionsMessage, f32)> + Captures<&()> {
        self.pending_actions
            .drain()
            .map(|(group_id, mut actions)| {
                trace!(?group_id, "pending actions: {:?}", actions);
                // add any updates for that group
                if let Some(updates) = self.pending_updates.remove(&group_id) {
                    trace!(?group_id, "found updates for group: {:?}", updates);
                    for (entity, components) in updates {
                        actions
                            .entry(entity)
                            .or_default()
                            .updates
                            .extend(components);
                    }
                }
                let channel = self.group_channels.entry(group_id).or_default();

                // update the send tick so that we don't send updates immediately after an insert messagex.
                // (which would happen because the send_tick is only set to Some(x) after an Update message is sent, so
                // when an entity is first spawned the send_tick is still None)
                // This is ok to do even if we don't get an actual send notification because EntityActions messages are
                // guaranteed to be sent at some point. (since the actions channel is reliable)
                channel.send_tick = Some(bevy_tick);
                let priority = channel
                    .accumulated_priority
                    .unwrap_or(channel.base_priority);
                let message_id = channel.actions_next_send_message_id;
                channel.actions_next_send_message_id += 1;
                channel.last_action_tick = Some(tick);
                let message = (
                    EntityActionsMessage {
                        sequence_id: message_id,
                        group_id,
                        // TODO: send the HashMap directly to avoid extra allocations by cloning into a vec.
                        actions: Vec::from_iter(actions),
                    },
                    priority,
                );
                debug!("final action messages to send: {:?}", message);
                message
            })
            .collect()
    }

    /// Prepare the [`EntityActionsMessage`] messages to send.
    #[cfg_attr(feature = "trace", instrument(level = Level::INFO, skip_all))]
    pub(crate) fn send_actions_messages(
        &mut self,
        tick: Tick,
        bevy_tick: BevyTick,
<<<<<<< HEAD
    ) -> Vec<(ChannelKind, ReplicationGroupId, ReplicationMessageData, f32)> {
        let mut messages = Vec::new();

        let pending_actions = self.pending_actions.take();
        let pending_updates = self.pending_updates.take();
        if let (Some(mut pending_actions), Some(mut pending_updates)) =
            (pending_actions, pending_updates)
        {
            for (group_id, mut actions) in pending_actions.drain() {
                trace!(?group_id, "pending actions: {:?}", actions);
                // add any updates for that group
                if let Some(updates) = pending_updates.remove(&group_id) {
=======
        // TODO: this is useful if we write everything in the same buffer?
        writer: &mut Writer,
        message_manager: &mut MessageManager,
    ) -> Result<(), PacketError> {
        self.pending_actions
            .drain()
            .try_for_each(|(group_id, mut actions)| {
                trace!(?group_id, "pending actions: {:?}", actions);
                // add any updates for that group
                if let Some(updates) = self.pending_updates.remove(&group_id) {
>>>>>>> 452a02a7
                    trace!(?group_id, "found updates for group: {:?}", updates);
                    for (entity, components) in updates {
                        actions
                            .entry(entity)
                            .or_default()
                            .updates
<<<<<<< HEAD
                            .extend(components.into_iter());
                    }
                }
                let channel = self.group_channels.entry(group_id).or_default();
                // update the send tick so that we don't send updates immediately after an insert message
                // (which would happen because the send_tick is only set to Some(x) after an Update message is sent)
                // This is ok to do because EntityActions messages are guaranteed to be sent at some point.
=======
                            .extend(components);
                    }
                }
                let channel = self.group_channels.entry(group_id).or_default();

                // update the send tick so that we don't send updates immediately after an insert messagex.
                // (which would happen because the send_tick is only set to Some(x) after an Update message is sent, so
                // when an entity is first spawned the send_tick is still None)
                // This is ok to do even if we don't get an actual send notification because EntityActions messages are
                // guaranteed to be sent at some point. (since the actions channel is reliable)
>>>>>>> 452a02a7
                channel.send_tick = Some(bevy_tick);
                let priority = channel
                    .accumulated_priority
                    .unwrap_or(channel.base_priority);
                let message_id = channel.actions_next_send_message_id;
                channel.actions_next_send_message_id += 1;
                channel.last_action_tick = Some(tick);
<<<<<<< HEAD
                messages.push((
                    ChannelKind::of::<EntityActionsChannel>(),
                    group_id,
                    ReplicationMessageData::Actions(EntityActionMessage {
                        sequence_id: message_id,
                        // TODO: maybe we can just send the HashMap directly?
                        actions: Vec::from_iter(actions.into_iter()),
                    }),
                    priority,
                ));
                debug!("final action messages to send: {:?}", messages);
            }
            // send the remaining updates
            for (group_id, updates) in pending_updates.drain() {
                trace!(?group_id, "pending updates: {:?}", updates);
                let channel = self.group_channels.entry(group_id).or_default();
                let priority = channel
                    .accumulated_priority
                    .unwrap_or(channel.base_priority);
                messages.push((
                    ChannelKind::of::<EntityUpdatesChannel>(),
                    group_id,
                    ReplicationMessageData::Updates(EntityUpdatesMessage {
                        // SAFETY: the last action tick is always set because we send Actions before Updates
                        last_action_tick: channel.last_action_tick,
                        // TODO: maybe we can just send the HashMap directly?
                        updates: Vec::from_iter(updates.into_iter()),
                    }),
                    priority,
                ));
            }
        }

        if !messages.is_empty() {
            debug!(?messages, "Sending replication messages");
        }
=======
                let message = EntityActionsMessage {
                    sequence_id: message_id,
                    group_id,
                    // TODO: send the HashMap directly to avoid extra allocations by cloning into a vec.
                    actions: Vec::from_iter(actions),
                };
                debug!("final action messages to send: {:?}", message);

                // TODO: we had to put this here because of the borrow checker, but it's not ideal,
                //  the replication send should normally just an iterator of messages to send
                //  Maybe the ReplicationSender should not be in ConnectionManager?

                // buffer the message in the MessageManager

                // message.emit_send_logs("EntityActionsChannel");
                let mut writer = Writer::default();
                message
                    .to_bytes(&mut writer)
                    .map_err(SerializationError::from)?;
                // TODO: doesn't this serialize the bytes twice?
                let message_bytes = writer.to_bytes();
                let message_id = message_manager
                    // TODO: use const type_id?
                    .buffer_send_with_priority(
                        message_bytes,
                        ChannelKind::of::<EntityActionsChannel>(),
                        priority,
                    )?
                    .expect("The entity actions channels should always return a message_id");
                Ok::<(), PacketError>(())
            })
    }

    /// Prepare the [`EntityUpdateMessage`] to send
    #[cfg(test)]
    #[cfg_attr(feature = "trace", instrument(level = Level::INFO, skip_all))]
    pub(crate) fn updates_to_send(
        &mut self,
        tick: Tick,
        bevy_tick: BevyTick,
    ) -> impl Iterator<Item = (EntityUpdatesMessage, f32)> + Captures<&()> {
        self.pending_updates.drain().map(|(group_id, updates)| {
            trace!(?group_id, "pending updates: {:?}", updates);
            let channel = self.group_channels.entry(group_id).or_default();
            let priority = channel
                .accumulated_priority
                .unwrap_or(channel.base_priority);
            (
                EntityUpdatesMessage {
                    group_id,
                    // TODO: as an optimization, we can use `last_action_tick = tick` to signify
                    //  that there is no constraint!
                    // SAFETY: the last action tick is always set because we send Actions before Updates
                    last_action_tick: channel.last_action_tick,
                    // TODO: maybe we can just send the HashMap directly?
                    updates: Vec::from_iter(updates),
                },
                priority,
            )
        })
        // TODO: also return for each message a list of the components that have delta-compression data?
    }
>>>>>>> 452a02a7

    /// Buffer the [`EntityUpdatesMessage`] to send in the [`MessageManager`]
    #[cfg_attr(feature = "trace", instrument(level = Level::INFO, skip_all))]
    pub(crate) fn send_updates_messages(
        &mut self,
        tick: Tick,
        bevy_tick: BevyTick,
        writer: &mut Writer,
        message_manager: &mut MessageManager,
    ) -> Result<(), PacketError> {
        self.pending_updates
            .drain()
            .try_for_each(|(group_id, updates)| {
                trace!(?group_id, "pending updates: {:?}", updates);
                let channel = self.group_channels.entry(group_id).or_default();
                let priority = channel
                    .accumulated_priority
                    .unwrap_or(channel.base_priority);
                let message = EntityUpdatesMessage {
                    group_id,
                    // TODO: as an optimization, we can use `last_action_tick = tick` to signify
                    //  that there is no constraint!
                    // SAFETY: the last action tick is always set because we send Actions before Updates
                    last_action_tick: channel.last_action_tick,
                    // TODO: maybe we can just send the HashMap directly?
                    updates: Vec::from_iter(updates),
                };

                // message.emit_send_logs("EntityUpdatesChannel");
                let mut writer = Writer::default();
                message
                    .to_bytes(&mut writer)
                    .map_err(SerializationError::from)?;
                let message_bytes = writer.to_bytes();
                let message_id = message_manager
                    // TODO: use const type_id?
                    .buffer_send_with_priority(
                        message_bytes,
                        ChannelKind::of::<EntityUpdatesChannel>(),
                        priority,
                    )?
                    .expect("The entity actions channels should always return a message_id");

                // keep track of the messaage_id -> group mapping, so we can handle receiving an ACK for that message_id later
                self.updates_message_id_to_group_id.insert(
                    message_id,
                    UpdateMessageMetadata {
                        group_id,
                        bevy_tick,
                        tick,
                    },
                );
                // If we don't have a bandwidth cap, buffering a message is equivalent to sending it
                // so we can set the `send_tick` right away
                // TODO: but doesn't that mean we double send it?
                if !self.bandwidth_cap_enabled {
                    if let Some(channel) = self.group_channels.get_mut(&group_id) {
                        channel.send_tick = Some(bevy_tick);
                    }
                }
                Ok(())
            })
        // TODO: also return for each message a list of the components that have delta-compression data?
    }

    pub(crate) fn prepare_buffers(&mut self, allocator: &'static SyncBlinkAlloc) {
        self.pending_actions = Some(ArenaEntityHashMap::with_hasher_in(EntityHash, allocator));
        self.pending_updates = Some(ArenaEntityHashMap::with_hasher_in(EntityHash, allocator));
    }
}

/// Channel to keep track of sending replication messages for a given Group
#[derive(Debug)]
pub struct GroupChannel {
    pub actions_next_send_message_id: MessageId,
    // TODO: maybe also keep track of which Tick this bevy-tick corresponds to? (will enable doing diff-compression)
    /// Bevy Tick when we last sent an update for this group.
    /// This is used to collect updates that we will replicate; we replicate any update that happened after this tick.
    /// (and not after the last ack_tick, because 99% of the time the packet won't be lost so there is no need
    /// to wait for an ack. If we keep sending updates since the last ack, we would be sending a lot of duplicate messages)
    ///
    /// at the start, it's `None` (meaning that we send any changes)
    pub send_tick: Option<BevyTick>,
    /// Bevy Tick when we last received an ack for an update message for this group.
    ///
    /// If a message is acked, we bump the ack_tick to the `send_tick` at which we sent the update.
    /// (meaning that we don't need to send updates that happened before that `send_tick` anymore)
    ///
    /// If a message is lost, we bump the `send_tick` back to the `ack_tick`, because we might need to re-send those updates.
    pub ack_bevy_tick: Option<BevyTick>,
    /// Used for delta-compression
    pub ack_tick: Option<Tick>,

    // TODO:
    // last tick for which we sent an action message
    pub last_action_tick: Option<Tick>,

    /// The priority to send the replication group.
    /// This will be reset to base_priority every time we send network updates, unless we couldn't send a message
    /// for this group because of the bandwidth cap, in which case it will be accumulated.
    pub accumulated_priority: Option<f32>,
    pub base_priority: f32,
}

impl Default for GroupChannel {
    fn default() -> Self {
        Self {
            actions_next_send_message_id: MessageId(0),
            send_tick: None,
            ack_bevy_tick: None,
            ack_tick: None,
            last_action_tick: None,
            accumulated_priority: None,
            base_priority: 1.0,
        }
    }
}

#[cfg(feature = "metrics")]
#[cfg(test)]
mod tests {
    use crate::prelude::server::Replicate;
    use crate::prelude::ClientId;
    use crate::server::connection::ConnectionManager;

    use crate::tests::protocol::Component1;
    use crate::tests::stepper::{BevyStepper, Step, TEST_CLIENT_ID};
    use bevy::prelude::*;

    use super::*;

    #[test]
    fn test_delta_compression() {
        // let mut component_registry = ComponentRegistry::default();
        // component_registry.register_component::<Component6>();
        // component_registry.set_delta_compression::<Component6>();
        // let mut delta_manager = DeltaManager::default();
        // let (tx_ack, rx_ack) = crossbeam_channel::unbounded();
        // let (tx_nack, rx_nack) = crossbeam_channel::unbounded();
        // let (tx_send, rx_send) = crossbeam_channel::unbounded();
        // let mut sender = ReplicationSender::new(rx_ack, rx_nack, rx_send, false, false);
        //
        // let group_1 = ReplicationGroupId(0);
        // let entity_1 = Entity::from_raw(0);
        // sender
        //     .group_channels
        //     .insert(group_1, GroupChannel::default());
        // let message_1 = MessageId(0);
        // let message_2 = MessageId(1);
        // let message_3 = MessageId(2);
        // let bevy_tick_1 = BevyTick::new(0);
        // let bevy_tick_2 = BevyTick::new(2);
        // let bevy_tick_3 = BevyTick::new(4);
        // let tick_1 = Tick(0);
        // let tick_2 = Tick(2);
        // let tick_3 = Tick(4);
        //
        // // buffer delta compression value at T1 (at the beginning it's a diff against base)
        // sender.prepare_delta_component_update(
        //     entity_1,
        //     group_1,
        //     ComponentKind::of::<Component6>(),
        //     Ptr::from(&Component6(vec![1, 2])),
        //     &component_registry,
        //     &mut BitcodeWriter::default(),
        //     &mut delta_manager,
        //     tick_1,
        // );
        // sender.buffer_replication_update_message(group_1, message_1, bevy_tick_1, tick_1);

        // TODO: maybe we should store the value only if we send the message?
        //  because we store the value just to compute diffs, but if we don't actually send the message
        //  then there's no point

        // check that the component value was stored
        // check that the diff is a diff against base

        // buffer a new delta compression value at T2

        // check that the component value was stored
        // check that the diff is a diff against base

        // receive an ack for the second tick

        // check that the component value for the first tick was dropped
        // check that acked is set to true

        // buffer a new delta compression value at T3

        // check that the diff is computed from the last acked value
        // check that the component value is stored

        // receive a lost notification for the third tick
    }

    /// Test that if we receive a nack, we bump the send_tick down to the ack tick
    #[test]
    fn test_integration_send_tick_updates_on_packet_nack() {
        let mut stepper = BevyStepper::default();
        macro_rules! sender {
            () => {
                stepper
                    .server_app
                    .world
                    .resource::<ConnectionManager>()
                    .connections
                    .get(&ClientId::Netcode(TEST_CLIENT_ID))
                    .unwrap()
                    .replication_sender
            };
        }
        let server_entity = stepper
            .server_app
            .world
            .spawn((Component1(1.0), Replicate::default()))
            .id();
        stepper.frame_step();

        // send an update
        stepper
            .server_app
            .world
            .entity_mut(server_entity)
            .get_mut::<Component1>()
            .unwrap()
            .0 = 2.0;
        stepper.frame_step();
        let server_tick = stepper.server_tick();

        // check that we keep track of the message_id and bevy_tick at which we sent the update
        let (
            message_id,
            UpdateMessageMetadata {
                group_id,
                bevy_tick,
                ..
            },
        ) = sender!()
            .updates_message_id_to_group_id
            .iter()
            .next()
            .expect("we should have stored the message_id associated with the entity update");
        assert_eq!(group_id, &ReplicationGroupId(server_entity.to_bits()));
        let group_channel = sender!()
            .group_channels
            .get(group_id)
            .expect("we should have a group channel for the entity");
        assert_eq!(group_channel.send_tick, Some(*bevy_tick));
        assert_eq!(group_channel.ack_tick, None);
    }

    #[test]
    fn test_send_tick_no_priority() {
        // create fake channels for receiving updates about acks and sends
        let component_registry = ComponentRegistry::default();
        let mut delta_manager = DeltaManager::default();

        let (tx_ack, rx_ack) = crossbeam_channel::unbounded();
        let (tx_nack, rx_nack) = crossbeam_channel::unbounded();
        let (tx_send, rx_send) = crossbeam_channel::unbounded();
        let mut sender = ReplicationSender::new(rx_ack, rx_nack, rx_send, false, false);
        let group_1 = ReplicationGroupId(0);
        sender
            .group_channels
            .insert(group_1, GroupChannel::default());

        let message_1 = MessageId(0);
        let message_2 = MessageId(1);
        let message_3 = MessageId(2);
        let bevy_tick_1 = BevyTick::new(0);
        let bevy_tick_2 = BevyTick::new(2);
        let bevy_tick_3 = BevyTick::new(4);
        let tick_1 = Tick(0);
        let tick_2 = Tick(2);
        let tick_3 = Tick(4);
        // when we buffer a message to be sent, we update the `send_tick`
        sender.buffer_replication_update_message(group_1, message_1, bevy_tick_1, tick_1);
        let group = sender.group_channels.get(&group_1).unwrap();
        assert_eq!(
            sender.updates_message_id_to_group_id.get(&message_1),
            Some(&UpdateMessageMetadata {
                group_id: group_1,
                bevy_tick: bevy_tick_1,
                tick: tick_1
            })
        );
        assert_eq!(group.send_tick, Some(bevy_tick_1));
        assert_eq!(group.ack_bevy_tick, None);

        // if we buffer a second message, we update the `send_tick`
        sender.buffer_replication_update_message(group_1, message_2, bevy_tick_2, tick_2);
        let group = sender.group_channels.get(&group_1).unwrap();
        assert_eq!(
            sender.updates_message_id_to_group_id.get(&message_2),
            Some(&UpdateMessageMetadata {
                group_id: group_1,
                bevy_tick: bevy_tick_2,
                tick: tick_2
            })
        );
        assert_eq!(group.send_tick, Some(bevy_tick_2));
        assert_eq!(group.ack_bevy_tick, None);

        // if we receive an ack for the second message, we update the `ack_tick`
        tx_ack.try_send(message_2).unwrap();
        sender.recv_update_acks(&component_registry, &mut delta_manager);
        let group = sender.group_channels.get(&group_1).unwrap();
        assert!(!sender
            .updates_message_id_to_group_id
            .contains_key(&message_2));
        assert_eq!(group.send_tick, Some(bevy_tick_2));
        assert_eq!(group.ack_bevy_tick, Some(bevy_tick_2));

        // if we buffer a third message, we update the `send_tick`
        sender.buffer_replication_update_message(group_1, message_3, bevy_tick_3, tick_3);
        let group = sender.group_channels.get(&group_1).unwrap();
        assert_eq!(
            sender.updates_message_id_to_group_id.get(&message_3),
            Some(&UpdateMessageMetadata {
                group_id: group_1,
                bevy_tick: bevy_tick_3,
                tick: tick_3
            })
        );
        assert_eq!(group.send_tick, Some(bevy_tick_3));
        assert_eq!(group.ack_bevy_tick, Some(bevy_tick_2));

        // if we receive a nack for the first message, we don't care because that message's bevy tick
        // is lower than our ack tick
        tx_nack.try_send(message_1).unwrap();
        sender.update(BevyTick::new(10));
        // make sure that the send tick wasn't updated
        let group = sender.group_channels.get(&group_1).unwrap();
        assert_eq!(group.send_tick, Some(bevy_tick_3));

        // however if we receive a nack for the third message, we update the `send_tick` back to the `ack_tick`
        tx_nack.try_send(message_3).unwrap();
        sender.update(BevyTick::new(10));
        let group = sender.group_channels.get(&group_1).unwrap();
        assert!(!sender
            .updates_message_id_to_group_id
            .contains_key(&message_3),);
        // this time the `send_tick` is updated to the `ack_tick`
        assert_eq!(group.send_tick, Some(bevy_tick_2));
        assert_eq!(group.ack_bevy_tick, Some(bevy_tick_2));
    }

    #[test]
    fn test_send_tick_priority() {
        // create fake channels for receiving updates about acks and sends
        let (tx_ack, rx_ack) = crossbeam_channel::unbounded();
        let (tx_nack, rx_nack) = crossbeam_channel::unbounded();
        let (tx_send, rx_send) = crossbeam_channel::unbounded();
        let mut sender = ReplicationSender::new(rx_ack, rx_nack, rx_send, false, true);
        let group_1 = ReplicationGroupId(0);
        sender
            .group_channels
            .insert(group_1, GroupChannel::default());

        let message_1 = MessageId(0);
        let message_2 = MessageId(1);
        let message_3 = MessageId(2);
        let bevy_tick_1 = BevyTick::new(0);
        let bevy_tick_2 = BevyTick::new(2);
        let bevy_tick_3 = BevyTick::new(4);
        let tick_1 = Tick(0);
        let tick_2 = Tick(2);
        let tick_3 = Tick(4);
        // when we buffer a message to be sent, we don't update the `send_tick`
        // (because we wait until the message is actually send)
        sender.buffer_replication_update_message(group_1, message_1, bevy_tick_1, tick_1);
        let group = sender.group_channels.get(&group_1).unwrap();
        assert_eq!(
            sender.updates_message_id_to_group_id.get(&message_1),
            Some(&UpdateMessageMetadata {
                group_id: group_1,
                bevy_tick: bevy_tick_1,
                tick: tick_1
            })
        );
        assert_eq!(group.send_tick, None);
        assert_eq!(group.ack_bevy_tick, None);

        tx_send.try_send(message_1).unwrap();
        // when the message is actually sent, we update the `send_tick`
        sender.recv_send_notification();
        let group = sender.group_channels.get(&group_1).unwrap();
        assert_eq!(group.send_tick, Some(bevy_tick_1));
        assert_eq!(group.ack_bevy_tick, None);
    }

    // TODO: add tests for replication with entity relations!
    /// Test calling the `finalize` method to create the final replication messages
    /// from the buffered actions and updates
    #[test]
    fn test_finalize() {
        // create fake channels for receiving updates about acks and sends
        let (tx_ack, rx_ack) = crossbeam_channel::unbounded();
        let (tx_nack, rx_nack) = crossbeam_channel::unbounded();
        let (tx_send, rx_send) = crossbeam_channel::unbounded();
        let mut manager = ReplicationSender::new(rx_ack, rx_nack, rx_send, false, false);

        let entity_1 = Entity::from_raw(0);
        let entity_2 = Entity::from_raw(1);
        let entity_3 = Entity::from_raw(2);
        let group_1 = ReplicationGroupId(0);
        let group_2 = ReplicationGroupId(1);
        let net_id_1: ComponentNetId = 0;
        let net_id_2: ComponentNetId = 1;
        let net_id_3: ComponentNetId = 1;
        let raw_1: Bytes = vec![0].into();
        let raw_2: Bytes = vec![1].into();
        let raw_3: Bytes = vec![2].into();
        let raw_4: Bytes = vec![3].into();

        manager.group_channels.insert(
            group_1,
            GroupChannel {
                actions_next_send_message_id: MessageId(2),
                ..Default::default()
            },
        );
        manager.group_channels.insert(
            group_2,
            GroupChannel {
                last_action_tick: Some(Tick(3)),
                ..Default::default()
            },
        );

        // updates should be grouped with actions
        manager.prepare_entity_spawn(entity_1, group_1);
        manager.prepare_component_insert(entity_1, group_1, raw_1.clone(), BevyTick::new(0));
        manager.prepare_component_remove(entity_1, group_1, net_id_2);
        manager.prepare_component_update(entity_1, group_1, raw_2.clone());

        // handle another entity in the same group: will be added to EntityActions as well
        manager.prepare_component_update(entity_2, group_1, raw_3.clone());

        manager.prepare_component_update(entity_3, group_2, raw_4.clone());

        // the order of actions is not important if there are no relations between the entities
        let actions = manager.actions_to_send(Tick(2), BevyTick::new(2));
        let (a, _) = actions.first().unwrap();
        assert_eq!(a.group_id, group_1);
        assert_eq!(a.sequence_id, MessageId(2));
        assert_eq!(
            EntityHashMap::from_iter(a.actions.clone()),
            EntityHashMap::from_iter(vec![
                (
                    entity_1,
                    EntityActions {
                        spawn: SpawnAction::Spawn,
                        insert: vec![raw_1],
                        remove: vec![net_id_2],
                        updates: vec![raw_2],
                    }
                ),
                (
                    entity_2,
                    EntityActions {
                        spawn: SpawnAction::None,
                        insert: vec![],
                        remove: vec![],
                        updates: vec![raw_3],
                    }
                )
            ])
        );

        let updates = manager
            .updates_to_send(Tick(2), BevyTick::new(2))
            .collect::<Vec<_>>();
        let u = updates.first().unwrap();
        assert_eq!(
            u,
            &(
                EntityUpdatesMessage {
                    group_id: group_2,
                    last_action_tick: Some(Tick(3)),
                    updates: vec![(entity_3, vec![raw_4])],
                },
                1.0
            )
        );
        assert_eq!(
            manager
                .group_channels
                .get(&group_1)
                .unwrap()
                .actions_next_send_message_id,
            MessageId(3)
        );
        assert_eq!(
            manager
                .group_channels
                .get(&group_1)
                .unwrap()
                .last_action_tick,
            Some(Tick(2))
        );
    }
}<|MERGE_RESOLUTION|>--- conflicted
+++ resolved
@@ -1,29 +1,13 @@
 //! General struct handling replication
-use std::iter::Extend;
-<<<<<<< HEAD
-use std::ops::Deref;
-use std::ptr::NonNull;
-=======
->>>>>>> 452a02a7
-
 use crate::channel::builder::{EntityActionsChannel, EntityUpdatesChannel};
 use bevy::ecs::component::Tick as BevyTick;
 use bevy::ecs::entity::EntityHash;
-<<<<<<< HEAD
-use bevy::prelude::{Component, Entity, Reflect};
-use bevy::ptr::{OwningPtr, Ptr, PtrMut};
-use bevy::tasks::futures_lite::StreamExt;
-use bevy::utils::petgraph::data::ElementIterator;
-use bevy::utils::{hashbrown, HashMap, HashSet};
-use blink_alloc::LocalBlinkAlloc;
-#[cfg(feature = "arena")]
-use blink_alloc::SyncBlinkAlloc;
-=======
 use bevy::prelude::Entity;
 use bevy::ptr::Ptr;
 use bevy::utils::{hashbrown, HashMap};
+#[cfg(feature = "arena")]
+use blink_alloc::SyncBlinkAlloc;
 use bytes::Bytes;
->>>>>>> 452a02a7
 use crossbeam_channel::Receiver;
 use tracing::{debug, error, trace};
 #[cfg(feature = "trace")]
@@ -35,6 +19,7 @@
 use crate::protocol::component::{ComponentKind, ComponentNetId};
 use crate::serialize::writer::Writer;
 use crate::serialize::{SerializationError, ToBytes};
+use crate::shared::arena::{ArenaEntityHashMap, ArenaVec};
 use crate::shared::replication::components::ReplicationGroupId;
 use crate::shared::replication::delta::DeltaManager;
 #[cfg(test)]
@@ -43,8 +28,6 @@
 use super::{EntityActions, EntityActionsMessage, EntityUpdatesMessage, SpawnAction};
 
 type EntityHashMap<K, V> = hashbrown::HashMap<K, V, EntityHash>;
-
-type ArenaEntityHashMap<K, V> = hashbrown::HashMap<K, V, EntityHash, &'static SyncBlinkAlloc>;
 
 type EntityHashSet<K> = hashbrown::HashSet<K, EntityHash>;
 
@@ -74,18 +57,13 @@
     pub(crate) updates_message_id_to_group_id: HashMap<MessageId, UpdateMessageMetadata>,
     /// Messages that are being written. We need to hold a buffer of messages because components actions/updates
     /// are being buffered individually but we want to group them inside a message
-<<<<<<< HEAD
     pub pending_actions:
-        Option<ArenaEntityHashMap<ReplicationGroupId, ArenaEntityHashMap<Entity, EntityActions>>>,
+        ArenaEntityHashMap<ReplicationGroupId, ArenaEntityHashMap<Entity, EntityActions>>,
     pub pending_updates:
-        Option<ArenaEntityHashMap<ReplicationGroupId, ArenaEntityHashMap<Entity, Vec<RawData>>>>,
+        ArenaEntityHashMap<ReplicationGroupId, ArenaEntityHashMap<Entity, ArenaVec<Bytes>>>,
     // Set of unique components for each entity, to avoid sending multiple updates/inserts for the same component
     // pub pending_unique_components:
     //     EntityHashMap<ReplicationGroupId, EntityHashMap<Entity, HashSet<ComponentNetId>>>,
-=======
-    pub pending_actions: EntityHashMap<ReplicationGroupId, EntityHashMap<Entity, EntityActions>>,
-    pub pending_updates: EntityHashMap<ReplicationGroupId, EntityHashMap<Entity, Vec<Bytes>>>,
->>>>>>> 452a02a7
     /// Buffer to so that we have an ordered receiver per group
     pub group_channels: EntityHashMap<ReplicationGroupId, GroupChannel>,
 
@@ -119,13 +97,15 @@
         send_updates_since_last_ack: bool,
         bandwidth_cap_enabled: bool,
     ) -> Self {
+        let allocator: &'static SyncBlinkAlloc =
+            unsafe { std::mem::transmute(&SyncBlinkAlloc::new()) };
         Self {
             // SEND
             updates_ack_receiver,
             updates_nack_receiver,
             updates_message_id_to_group_id: Default::default(),
-            pending_actions: None,
-            pending_updates: None,
+            pending_actions: ArenaEntityHashMap::with_hasher_in(EntityHash, allocator),
+            pending_updates: ArenaEntityHashMap::with_hasher_in(EntityHash, allocator),
             // pending_unique_components: EntityHashMap::default(),
             group_channels: Default::default(),
             send_updates_since_last_ack,
@@ -348,19 +328,16 @@
     /// Host has spawned an entity, and we want to replicate this to remote
     /// Returns true if we should send a message
     // #[cfg_attr(feature = "trace", instrument(level = Level::INFO, skip_all))]
-    pub(crate) fn prepare_entity_spawn(
-        &mut self,
-        entity: Entity,
-        group_id: ReplicationGroupId,
-        arena: &'static SyncBlinkAlloc,
-    ) {
+    pub(crate) fn prepare_entity_spawn(&mut self, entity: Entity, group_id: ReplicationGroupId) {
+        let alloc: *const SyncBlinkAlloc =
+            unsafe { std::mem::transmute(self.pending_actions.allocator()) };
         self.pending_actions
-            .as_mut()
-            .unwrap()
             .entry(group_id)
-            .or_insert(ArenaEntityHashMap::with_hasher_in(EntityHash, arena))
+            .or_insert(ArenaEntityHashMap::with_hasher_in(EntityHash, unsafe {
+                std::mem::transmute(alloc)
+            }))
             .entry(entity)
-            .or_default()
+            .or_insert(EntityActions::new_in(unsafe { std::mem::transmute(alloc) }))
             .spawn = SpawnAction::Spawn;
     }
 
@@ -372,32 +349,30 @@
         local_entity: Entity,
         group_id: ReplicationGroupId,
         remote_entity: Entity,
-        arena: &'static SyncBlinkAlloc,
     ) {
+        let alloc: *const SyncBlinkAlloc =
+            unsafe { std::mem::transmute(self.pending_actions.allocator()) };
         self.pending_actions
-            .as_mut()
-            .unwrap()
             .entry(group_id)
-            .or_insert(ArenaEntityHashMap::with_hasher_in(EntityHash, arena))
+            .or_insert(ArenaEntityHashMap::with_hasher_in(EntityHash, unsafe {
+                std::mem::transmute(alloc)
+            }))
             .entry(local_entity)
-            .or_default()
+            .or_insert(EntityActions::new_in(unsafe { std::mem::transmute(alloc) }))
             .spawn = SpawnAction::Reuse(remote_entity);
     }
 
     #[cfg_attr(feature = "trace", instrument(level = Level::INFO, skip_all))]
-    pub(crate) fn prepare_entity_despawn(
-        &mut self,
-        entity: Entity,
-        group_id: ReplicationGroupId,
-        arena: &'static SyncBlinkAlloc,
-    ) {
+    pub(crate) fn prepare_entity_despawn(&mut self, entity: Entity, group_id: ReplicationGroupId) {
+        let alloc: *const SyncBlinkAlloc =
+            unsafe { std::mem::transmute(self.pending_actions.allocator()) };
         self.pending_actions
-            .as_mut()
-            .unwrap()
             .entry(group_id)
-            .or_insert(ArenaEntityHashMap::with_hasher_in(EntityHash, arena))
+            .or_insert(ArenaEntityHashMap::with_hasher_in(EntityHash, unsafe {
+                std::mem::transmute(alloc)
+            }))
             .entry(entity)
-            .or_default()
+            .or_insert(EntityActions::new_in(unsafe { std::mem::transmute(alloc) }))
             .spawn = SpawnAction::Despawn;
     }
 
@@ -411,15 +386,16 @@
         group_id: ReplicationGroupId,
         component: Bytes,
         bevy_tick: BevyTick,
-        arena: &'static SyncBlinkAlloc,
     ) {
+        let alloc: *const SyncBlinkAlloc =
+            unsafe { std::mem::transmute(self.pending_actions.allocator()) };
         self.pending_actions
-            .as_mut()
-            .unwrap()
             .entry(group_id)
-            .or_insert(ArenaEntityHashMap::with_hasher_in(EntityHash, arena))
+            .or_insert(ArenaEntityHashMap::with_hasher_in(EntityHash, unsafe {
+                std::mem::transmute(alloc)
+            }))
             .entry(entity)
-            .or_default()
+            .or_insert(EntityActions::new_in(unsafe { std::mem::transmute(alloc) }))
             .insert
             .push(component);
     }
@@ -430,16 +406,17 @@
         entity: Entity,
         group_id: ReplicationGroupId,
         kind: ComponentNetId,
-        arena: &'static SyncBlinkAlloc,
     ) {
+        let alloc: *const SyncBlinkAlloc =
+            unsafe { std::mem::transmute(self.pending_actions.allocator()) };
         // TODO: is the pending_unique_components even necessary? how could we even happen multiple inserts/updates for the same component?
         self.pending_actions
-            .as_mut()
-            .unwrap()
             .entry(group_id)
-            .or_insert(ArenaEntityHashMap::with_hasher_in(EntityHash, arena))
+            .or_insert(ArenaEntityHashMap::with_hasher_in(EntityHash, unsafe {
+                std::mem::transmute(alloc)
+            }))
             .entry(entity)
-            .or_default()
+            .or_insert(EntityActions::new_in(unsafe { std::mem::transmute(alloc) }))
             .remove
             .push(kind);
     }
@@ -449,20 +426,19 @@
         &mut self,
         entity: Entity,
         group_id: ReplicationGroupId,
-<<<<<<< HEAD
-        raw_data: RawData,
-        arena: &'static SyncBlinkAlloc,
-=======
         raw_data: Bytes,
->>>>>>> 452a02a7
     ) {
+        let alloc: *const SyncBlinkAlloc =
+            unsafe { std::mem::transmute(self.pending_actions.allocator()) };
         self.pending_updates
-            .as_mut()
-            .unwrap()
             .entry(group_id)
-            .or_insert(ArenaEntityHashMap::with_hasher_in(EntityHash, arena))
+            .or_insert(ArenaEntityHashMap::with_hasher_in(EntityHash, unsafe {
+                std::mem::transmute(alloc)
+            }))
             .entry(entity)
-            .or_default()
+            .or_insert(ArenaVec::with_capacity_in(1, unsafe {
+                std::mem::transmute(alloc)
+            }))
             .push(raw_data);
     }
 
@@ -479,8 +455,9 @@
         writer: &mut Writer,
         delta_manager: &mut DeltaManager,
         tick: Tick,
-        arena: &'static SyncBlinkAlloc,
     ) {
+        let alloc: *const SyncBlinkAlloc =
+            unsafe { std::mem::transmute(self.pending_actions.allocator()) };
         let group_channel = self.group_channels.entry(group_id).or_default();
         // Get the latest acked tick for this replication group
         let raw_data = group_channel
@@ -513,13 +490,16 @@
                 writer.to_bytes()
             });
         trace!(?kind, "Inserting pending update!");
+        // TODO: theoretically `arena` could be replaced with `self.pending_updates.allocator()`
         self.pending_updates
-            .as_mut()
-            .unwrap()
             .entry(group_id)
-            .or_insert(ArenaEntityHashMap::with_hasher_in(EntityHash, arena))
+            .or_insert(ArenaEntityHashMap::with_hasher_in(EntityHash, unsafe {
+                std::mem::transmute(alloc)
+            }))
             .entry(entity)
-            .or_default()
+            .or_insert(ArenaVec::with_capacity_in(1, unsafe {
+                std::mem::transmute(alloc)
+            }))
             .push(raw_data);
     }
 
@@ -530,6 +510,8 @@
         bevy_tick: BevyTick,
     ) -> Vec<(EntityActionsMessage, f32)> {
         // ) -> impl Iterator<Item = (EntityActionsMessage, f32)> + Captures<&()> {
+        let alloc: *const SyncBlinkAlloc =
+            unsafe { std::mem::transmute(self.pending_actions.allocator()) };
         self.pending_actions
             .drain()
             .map(|(group_id, mut actions)| {
@@ -540,7 +522,7 @@
                     for (entity, components) in updates {
                         actions
                             .entry(entity)
-                            .or_default()
+                            .or_insert(EntityActions::new_in(unsafe { std::mem::transmute(alloc) }))
                             .updates
                             .extend(components);
                     }
@@ -580,46 +562,24 @@
         &mut self,
         tick: Tick,
         bevy_tick: BevyTick,
-<<<<<<< HEAD
-    ) -> Vec<(ChannelKind, ReplicationGroupId, ReplicationMessageData, f32)> {
-        let mut messages = Vec::new();
-
-        let pending_actions = self.pending_actions.take();
-        let pending_updates = self.pending_updates.take();
-        if let (Some(mut pending_actions), Some(mut pending_updates)) =
-            (pending_actions, pending_updates)
-        {
-            for (group_id, mut actions) in pending_actions.drain() {
-                trace!(?group_id, "pending actions: {:?}", actions);
-                // add any updates for that group
-                if let Some(updates) = pending_updates.remove(&group_id) {
-=======
         // TODO: this is useful if we write everything in the same buffer?
         writer: &mut Writer,
         message_manager: &mut MessageManager,
     ) -> Result<(), PacketError> {
+        let alloc: *const SyncBlinkAlloc =
+            unsafe { std::mem::transmute(self.pending_actions.allocator()) };
         self.pending_actions
             .drain()
             .try_for_each(|(group_id, mut actions)| {
                 trace!(?group_id, "pending actions: {:?}", actions);
                 // add any updates for that group
                 if let Some(updates) = self.pending_updates.remove(&group_id) {
->>>>>>> 452a02a7
                     trace!(?group_id, "found updates for group: {:?}", updates);
                     for (entity, components) in updates {
                         actions
                             .entry(entity)
-                            .or_default()
+                            .or_insert(EntityActions::new_in(unsafe { std::mem::transmute(alloc) }))
                             .updates
-<<<<<<< HEAD
-                            .extend(components.into_iter());
-                    }
-                }
-                let channel = self.group_channels.entry(group_id).or_default();
-                // update the send tick so that we don't send updates immediately after an insert message
-                // (which would happen because the send_tick is only set to Some(x) after an Update message is sent)
-                // This is ok to do because EntityActions messages are guaranteed to be sent at some point.
-=======
                             .extend(components);
                     }
                 }
@@ -630,7 +590,6 @@
                 // when an entity is first spawned the send_tick is still None)
                 // This is ok to do even if we don't get an actual send notification because EntityActions messages are
                 // guaranteed to be sent at some point. (since the actions channel is reliable)
->>>>>>> 452a02a7
                 channel.send_tick = Some(bevy_tick);
                 let priority = channel
                     .accumulated_priority
@@ -638,44 +597,6 @@
                 let message_id = channel.actions_next_send_message_id;
                 channel.actions_next_send_message_id += 1;
                 channel.last_action_tick = Some(tick);
-<<<<<<< HEAD
-                messages.push((
-                    ChannelKind::of::<EntityActionsChannel>(),
-                    group_id,
-                    ReplicationMessageData::Actions(EntityActionMessage {
-                        sequence_id: message_id,
-                        // TODO: maybe we can just send the HashMap directly?
-                        actions: Vec::from_iter(actions.into_iter()),
-                    }),
-                    priority,
-                ));
-                debug!("final action messages to send: {:?}", messages);
-            }
-            // send the remaining updates
-            for (group_id, updates) in pending_updates.drain() {
-                trace!(?group_id, "pending updates: {:?}", updates);
-                let channel = self.group_channels.entry(group_id).or_default();
-                let priority = channel
-                    .accumulated_priority
-                    .unwrap_or(channel.base_priority);
-                messages.push((
-                    ChannelKind::of::<EntityUpdatesChannel>(),
-                    group_id,
-                    ReplicationMessageData::Updates(EntityUpdatesMessage {
-                        // SAFETY: the last action tick is always set because we send Actions before Updates
-                        last_action_tick: channel.last_action_tick,
-                        // TODO: maybe we can just send the HashMap directly?
-                        updates: Vec::from_iter(updates.into_iter()),
-                    }),
-                    priority,
-                ));
-            }
-        }
-
-        if !messages.is_empty() {
-            debug!(?messages, "Sending replication messages");
-        }
-=======
                 let message = EntityActionsMessage {
                     sequence_id: message_id,
                     group_id,
@@ -736,9 +657,10 @@
                 priority,
             )
         })
+
+        // }
         // TODO: also return for each message a list of the components that have delta-compression data?
     }
->>>>>>> 452a02a7
 
     /// Buffer the [`EntityUpdatesMessage`] to send in the [`MessageManager`]
     #[cfg_attr(feature = "trace", instrument(level = Level::INFO, skip_all))]
@@ -805,8 +727,8 @@
     }
 
     pub(crate) fn prepare_buffers(&mut self, allocator: &'static SyncBlinkAlloc) {
-        self.pending_actions = Some(ArenaEntityHashMap::with_hasher_in(EntityHash, allocator));
-        self.pending_updates = Some(ArenaEntityHashMap::with_hasher_in(EntityHash, allocator));
+        self.pending_actions = ArenaEntityHashMap::with_hasher_in(EntityHash, allocator);
+        self.pending_updates = ArenaEntityHashMap::with_hasher_in(EntityHash, allocator);
     }
 }
 
