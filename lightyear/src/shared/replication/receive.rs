--- conflicted
+++ resolved
@@ -725,14 +725,7 @@
             //  to know for which client we should do the pre-prediction
 
             // removals
-<<<<<<< HEAD
-            let _ = component_registry.batch_remove(actions.remove, &mut local_entity_mut);
-=======
-            trace!(remote_entity = ?entity, ?actions.remove, "Received RemoveComponent");
-            for kind in actions.remove {
-                component_registry.raw_remove(kind, &mut local_entity_mut, remote_tick, events);
-            }
->>>>>>> b5284b0c
+            let _ = component_registry.batch_remove(actions.remove, &mut local_entity_mut, remote_tick, events);
 
             // updates
             trace!(remote_entity = ?entity, "Received UpdateComponent");
