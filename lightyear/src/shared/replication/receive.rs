--- conflicted
+++ resolved
@@ -868,11 +868,7 @@
         //     grou.remote_entities
         //
         // }
-<<<<<<< HEAD
         warn!(
-=======
-        trace!(
->>>>>>> c4b44d9e
             ?remote_tick,
             "Updating confirmed tick for entities {:?} in group: {:?}",
             self.local_entities,
