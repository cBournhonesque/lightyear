//! General struct handling replication
use std::collections::BTreeMap;

use super::entity_map::RemoteEntityMap;
use super::{EntityActionsMessage, EntityUpdatesMessage, SpawnAction};
use crate::packet::message::MessageId;
use crate::prelude::client::Confirmed;
use crate::prelude::{ClientId, Tick};
use crate::protocol::component::ComponentRegistry;
use crate::serialize::reader::Reader;
use crate::shared::events::connection::ConnectionEvents;
use crate::shared::replication::authority::{AuthorityPeer, HasAuthority};
use crate::shared::replication::components::{InitialReplicated, Replicated, ReplicationGroupId};
#[cfg(test)]
use crate::utils::captures::Captures;
use crate::utils::collections::HashSet;
use bevy::ecs::entity::EntityHash;
use bevy::prelude::{Entity, EntityWorldMut, World};
use tracing::{debug, error, info, trace, warn};
#[cfg(feature = "trace")]
use tracing::{instrument, Level};

type EntityHashMap<K, V> = bevy::platform_support::collections::HashMap<K, V, EntityHash>;

#[derive(Debug)]
pub struct ReplicationReceiver {
    /// Map between local and remote entities. (used mostly on client because it's when we receive entity updates)
    pub remote_entity_map: RemoteEntityMap,

    /// Map from local entity to the replication group-id
    /// We use the local entity because in some cases we don't have access to the remote entity at all, since the remote
    /// has pre-done the mapping! (for example C1 spawns 1 and sends to S who spawns 2. Then S transfers authority to C2,
    /// S will start sending updates to C1, but will pre-map from 2 to 1, so C1 will never see the remote entity!)
    pub(crate) local_entity_to_group: EntityHashMap<Entity, ReplicationGroupId>,

    // BOTH
    /// Buffer to so that we have an ordered receiver per group
    pub(crate) group_channels: EntityHashMap<ReplicationGroupId, GroupChannel>,
}

impl ReplicationReceiver {
    pub(crate) fn new() -> Self {
        Self {
            // RECEIVE
            remote_entity_map: RemoteEntityMap::default(),
            local_entity_to_group: Default::default(),
            // BOTH
            group_channels: Default::default(),
        }
    }

    /// Buffer a received [`EntityActionsMessage`].
    ///
    /// The remote_tick is the tick at which the message was buffered and sent by the remote client.
    #[cfg_attr(feature = "trace", instrument(level = Level::INFO, skip_all))]
    pub(crate) fn recv_actions(&mut self, actions: EntityActionsMessage, remote_tick: Tick) {
        trace!(
            ?actions,
            ?remote_tick,
            "Received ReplicationActions message"
        );
        let channel = self.group_channels.entry(actions.group_id).or_default();

        // if the message is too old, ignore it
        if actions.sequence_id < channel.actions_pending_recv_message_id {
            trace!(message_id= ?actions.sequence_id, pending_message_id = ?channel.actions_pending_recv_message_id, "message is too old, ignored");
            return;
        }

        // add the message to the buffer
        // TODO: I guess this handles potential duplicates?
        channel
            .actions_recv_message_buffer
            .insert(actions.sequence_id, (remote_tick, actions));
        trace!(?channel, "group channel after buffering");
    }

    /// Buffer a received [`EntityUpdatesMessage`].
    ///
    /// The remote_tick is the tick at which the message was buffered and sent by the remote client.
    #[cfg_attr(feature = "trace", instrument(level = Level::INFO, skip_all))]
    pub(crate) fn recv_updates(&mut self, updates: EntityUpdatesMessage, remote_tick: Tick) {
        trace!(?updates, ?remote_tick, "Received replication message");
        let channel = self.group_channels.entry(updates.group_id).or_default();

        // NOTE: this is valid even after tick wrapping because we keep clamping the latest_tick values for each channel
        // if we have already applied a more recent update for this group, no need to keep this one (or should we keep it for history?)
        if channel.latest_tick.is_some_and(|t| remote_tick <= t) {
            error!("discard because the update is older than the latest tick");
            return;
        }

        // TODO: what we want is
        //  - if the update is for a tick in the past compared to our local state, we can safely ignore immediately
        //  - make sure that the local state has a `latest_tick` that is bigger than the update's remote tick (i.e.
        //  we only apply remote ticks if we have reached the last_action_tick for that update)
        //  - if we have two updates that satisfy those conditions, we don't need to buffer both!
        //   We can just keep the one with the biggest last_action_tick? since eventually that's the only one we're going to apply.
        //   Possible exceptions:
        //   - we want to keep all the intermediary information to put it in a history for interpolation (so that instead of interpolating
        //     only between the updates we apply that have the highest tick, we interpolate between all updates received. The interpolation
        //     tick could be much further in the past. Or maybe check the interpolation tick?)
        //   - we could be delaying some intermediary updates because the update with higher tick also has a higher last_action_tick,
        //     and we might have some intermediary updates that we could be applying.
        //     For example `latest_tick` is 5, we receive an update from tick 20 with last_action_tick = 15, and we receive an update
        //     from tick 10 with last_action tick = 7. Even If we receive the action_tick for tick 7, we wouldn't be able to apply it right away
        //     because we're waiting for the action_tick for tick 15. So we should keep both updates, and apply them as soon as possible (as soon
        //     as the smallest last_action_tick is reached)
        //     However in practice this seems expensive to do, and a rare case. For now, let's just only keep the update with the highest tick?
        //     TODO: check that this is correct even with delta_compression.

        // TODO: could we use a FreeList here? (SequenceBuffer?) Updates are only buffered until we reach their last_action_tick
        //  which should be fairly quick, never more than 1-2 sec. (so a buffer of size 64 or 128 seems good). It might need more memory though?
        //  Benchmark.
        channel.buffered_updates.insert(updates, remote_tick);

        // TODO: include somewhere in the update message the m.last_ack_tick since when we compute changes?
        //  (if we want to do diff compression?)
        trace!(?channel, "group channel after buffering");
    }

    /// Return all the [`EntityActionsMessage`] from our internal buffer that are ready to be read.
    /// For each [`ReplicationGroup`], we return the actions in order.
    ///
    /// (i.e. if we have sent an action for tick 3 and tick 7, we wait until we receive the one for tick 3 first)
    #[cfg(test)]
    #[cfg_attr(feature = "trace", instrument(level = Level::INFO, skip_all))]
    fn read_actions(
        &mut self,
        current_tick: Tick,
    ) -> impl Iterator<Item = (Tick, EntityActionsMessage)> + Captures<&()> {
        trace!(?current_tick, ?self.group_channels, "reading replication messages");
        self.group_channels
            .iter_mut()
            .flat_map(move |(group_id, channel)| channel.read_actions(current_tick))
    }

    #[cfg(test)]
    #[cfg_attr(feature = "trace", instrument(level = Level::INFO, skip_all))]
    fn read_updates(&mut self) -> impl Iterator<Item = Update> + Captures<&()> {
        trace!(?self.group_channels, "reading replication messages");
        self.group_channels
            .iter_mut()
            .flat_map(|(group_id, channel)| channel.read_updates())
    }

    /// Gets the tick at which the provided confirmed entity currently is
    /// (i.e. the latest server tick at which we received an update for that entity)
    pub(crate) fn get_confirmed_tick(&self, confirmed_entity: Entity) -> Option<Tick> {
        self.channel_by_local(confirmed_entity)
            .and_then(|channel| channel.latest_tick)
    }

    /// Get the group channel associated with a given local entity
    fn channel_by_local(&self, local_entity: Entity) -> Option<&GroupChannel> {
        self.local_entity_to_group
            .get(&local_entity)
            .and_then(|group_id| self.group_channels.get(group_id))
    }

    /// Do some internal bookkeeping:
    /// - handle tick wrapping
    pub(crate) fn cleanup(&mut self, tick: Tick) {
        // if it's been enough time since we last had any update for the group, we update the latest_tick for the group
        for group_channel in self.group_channels.values_mut() {
            trace!(
                "Checking group channel for tick cleanup: {:?}",
                group_channel
            );
            if let Some(latest_tick) = group_channel.latest_tick {
                // delta = u16::MAX / 4
                if tick - latest_tick > (i16::MAX / 2) {
                    trace!(
                    ?tick,
                    ?latest_tick,
                    ?group_channel,
                    "Setting the latest_tick tick to tick because there hasn't been any new updates in a while");
                    group_channel.latest_tick = Some(tick);
                }
            }
        }
    }
}

/// We want:
/// - entity actions to be done reliably
/// - entity updates (component updates) to be done unreliably
///
/// - all component inserts/removes/updates for an entity to be grouped together in a single message
impl ReplicationReceiver {
    /// Update the Confirmed tick for all entities in the replication group
    /// so that Predicted/Interpolated entities can be notified.
    ///
    /// The Confirmed tick is the latest tick at which we have received an update for the entity.
    ///
    /// We update it for all entities in the group (even if we received only an update that contains
    /// updates for E1, it also means that E2 is updated to the same tick, since they are part of the
    /// same group)
    pub(crate) fn update_confirmed_tick(
        &mut self,
        world: &mut World,
        group_id: ReplicationGroupId,
        remote_tick: Tick,
    ) {
        // TODO: maybe get the confirmed tick from the apply_world message directly?
        // // let confirmed_tick = self.group_channels.get(&group_id).unwrap().latest_tick;
        // if let Some(group_channel) = self.group_channels
        //     .get(&group_id) {
        //     grou.remote_entities
        //
        // }

        if let Some(g) = self.group_channels.get(&group_id) {
            g.local_entities.iter().for_each(|local_entity| {
                if let Ok(mut local_entity_mut) = world.get_entity_mut(*local_entity) {
                    trace!(
                        ?local_entity,
                        ?remote_tick,
                        "updating confirmed tick for entity"
                    );
                    if let Some(mut confirmed) = local_entity_mut.get_mut::<Confirmed>() {
                        confirmed.tick = remote_tick;
                    }
                }
            });
        }
    }

    // TODO: how can I emit metrics here that contain the channel kind?
    //  use a OnceCell that gets set with the channel name mapping when the protocol is finalized?
    //  the other option is to have wrappers in Connection, but that's pretty ugly

    /// Read from the buffer the EntityActionsMessage and EntityUpdatesMessage that are ready,
    /// and apply them to the World
    #[cfg_attr(feature = "trace", instrument(level = Level::INFO, skip_all))]
    #[allow(clippy::too_many_arguments)]
    pub(crate) fn apply_world(
        &mut self,
        // TODO: should we use commands for command batching?
        world: &mut World,
        remote: Option<ClientId>,
        component_registry: &mut ComponentRegistry,
        current_tick: Tick,
        events: &mut ConnectionEvents,
    ) {
        // apply actions first

        // TODO: this would be how we do it, but the borrow-checked prevents us...
        // self.read_actions(current_tick)
        //     .for_each(|(remote_tick, actions)| {
        //         self.apply_actions_message(
        //             world,
        //             remote,
        //             component_registry,
        //             remote_tick,
        //             actions,
        //             events,
        //         )
        //     });
        // // then updates
        // self.read_updates().for_each(|update| {
        //     self.apply_updates_message(
        //         world,
        //         remote,
        //         component_registry,
        //         update.remote_tick,
        //         update.is_history,
        //         update.message,
        //         events,
        //     )
        // });

        trace!(?current_tick, ?self.group_channels, "applying replication actions messages");
        self.group_channels
            .iter_mut()
            .for_each(|(group_id, channel)| {
                let Some((remote_tick, _)) = channel
                    .actions_recv_message_buffer
                    .get(&channel.actions_pending_recv_message_id)
                else {
                    return;
                };
                // if the message is from the future, keep it there
                if *remote_tick > current_tick {
                    debug!(
                        "message tick {:?} is from the future compared to our current tick {:?}",
                        remote_tick, current_tick
                    );
                    return;
                }

                // We have received the message we are waiting for
                let (remote_tick, message) = channel
                    .actions_recv_message_buffer
                    .remove(&channel.actions_pending_recv_message_id)
                    .unwrap();

                channel.actions_pending_recv_message_id += 1;
                // Update the latest server tick that we have processed
                channel.latest_tick = Some(remote_tick);

                channel.apply_actions_message(
                    world,
                    remote,
                    component_registry,
                    remote_tick,
                    message,
                    &mut self.remote_entity_map,
                    &mut self.local_entity_to_group,
                    events,
                );
            });

        trace!(?self.group_channels, "applying replication updates messages");
        self.group_channels
            .iter_mut()
            .for_each(|(group_id, channel)| {
                // the buffered_channel is sorted in descending order,
                // [most_recent_tick, ...,  max_readable_tick (based on last_action_tick), ..., oldest_tick]
                // What we want is to return (not necessarily in order) [max_readable_tick, ..., oldest_tick]
                // along with a flag that lets us know if we are the max_readable_tick or not.
                // (max_readable_tick is the only one we want to actually apply to the world, because the other
                //  older updates are redundant. The older ticks are included so that we can have a comprehensive
                //  confirmed history, for example to have a better interpolation)
                let Some(max_applicable_idx) = channel
                    .buffered_updates
                    .max_index_to_apply(channel.latest_tick)
                else {
                    return;
                };

                // pop the oldest until we reach the max applicable index
                while channel.buffered_updates.len() > max_applicable_idx {
                    let (remote_tick, message) = channel.buffered_updates.pop_oldest().unwrap();
                    let is_history = channel.buffered_updates.len() != max_applicable_idx;
                    channel.apply_updates_message(
                        world,
                        remote,
                        component_registry,
                        remote_tick,
                        is_history,
                        message,
                        events,
                        &mut self.remote_entity_map,
                    );
                }
            })
    }
}

/// Channel to keep track of receiving/sending replication messages for a given Group
#[derive(Debug)]
pub struct GroupChannel {
    // entities
    // set of local entities that are part of the same Replication Group
    // (we use local entities because we might not be aware of the remote entities,
    //  if the remote is doing pre-mapping)
    pub(crate) local_entities: HashSet<Entity>,
    // actions
    pub(crate) actions_pending_recv_message_id: MessageId,
    pub(crate) actions_recv_message_buffer: BTreeMap<MessageId, (Tick, EntityActionsMessage)>,
    // updates
    pub(crate) buffered_updates: UpdatesBuffer,
    /// remote tick of the latest update/action that we applied to the local group
    pub latest_tick: Option<Tick>,
}

impl Default for GroupChannel {
    fn default() -> Self {
        Self {
            local_entities: HashSet::default(),
            actions_pending_recv_message_id: MessageId(0),
            actions_recv_message_buffer: BTreeMap::new(),
            buffered_updates: UpdatesBuffer::default(),
            latest_tick: None,
        }
    }
}

/// Iterator that returns all the available EntityActions for the current [`GroupChannel`]
///
/// Reads a message from the internal buffer to get its content
/// Since we are receiving messages in order, we don't return from the buffer
/// until we have received the message we are waiting for (the next expected MessageId)
/// This assumes that the sender sends all message ids sequentially.
///
/// If had received updates that were waiting on a given action, we also return them
struct ActionsIterator<'a> {
    channel: &'a mut GroupChannel,
    current_tick: Tick,
}

impl Iterator for ActionsIterator<'_> {
    /// The message along with the tick at which the remote message was sent
    type Item = (Tick, EntityActionsMessage);

    fn next(&mut self) -> Option<Self::Item> {
        // TODO: maybe only get the message if our local client tick is >= to it? (so that we don't apply an update from the future)
        let message = self
            .channel
            .actions_recv_message_buffer
            .get(&self.channel.actions_pending_recv_message_id)?;
        // if the message is from the future, keep it there
        if message.0 > self.current_tick {
            debug!(
                "message tick {:?} is from the future compared to our current tick {:?}",
                message.0, self.current_tick
            );
            return None;
        }

        // We have received the message we are waiting for
        let message = self
            .channel
            .actions_recv_message_buffer
            .remove(&self.channel.actions_pending_recv_message_id)
            .unwrap();

        self.channel.actions_pending_recv_message_id += 1;
        // Update the latest server tick that we have processed
        self.channel.latest_tick = Some(message.0);
        Some(message)
    }
}

// TODO: try a sequence buffer?
/// Stores the [`EntityUpdatesMessage`] for a given [`ReplicationGroup`](crate::prelude::ReplicationGroup), sorted
/// in descending remote tick order (the most recent tick first, the oldest tick last)
///
/// The first element is the remote tick, the second is the message
#[derive(Debug)]
pub struct UpdatesBuffer(Vec<(Tick, EntityUpdatesMessage)>);

/// Update that is given to `apply_world`
#[derive(Debug, PartialEq)]
struct Update {
    remote_tick: Tick,
    message: EntityUpdatesMessage,
    /// If true, we don't want to apply the update to the world, because we are going
    /// to apply a more recent one
    is_history: bool,
}
impl Default for UpdatesBuffer {
    fn default() -> Self {
        Self(Vec::with_capacity(1))
    }
}
impl UpdatesBuffer {
    fn clear(&mut self) {
        self.0.clear();
    }

    /// Insert a new message in the right position to make sure that the buffer
    /// is still sorted in descending order
    fn insert(&mut self, message: EntityUpdatesMessage, remote_tick: Tick) {
        let index = self.0.partition_point(|(tick, _)| remote_tick < *tick);
        self.0.insert(index, (remote_tick, message));
    }

    /// Number of messages in the buffer
    fn len(&self) -> usize {
        self.0.len()
    }

    /// Get the index of the most recent element in the buffer which has a last_action_tick <= latest_tick,
    /// i.e. which can be applied that has the highest tick that is less than or equal to the latest_tick
    ///
    /// or None if there are None
    fn max_index_to_apply(&self, latest_tick: Option<Tick>) -> Option<usize> {
        // we can use partition point because we know that all the non-ready elements will be on the left
        // and the ready elements will be on the right.
        // Returning false means that the element is ready to be applied
        let idx = self.0.partition_point(|(_, message)| {
            let Some(last_action_tick) = message.last_action_tick else {
                // if the Updates message had no last_action_tick constraint (for example
                // because the authority got swapped so the first message sent is an Update, not an Action),
                // then we can apply it immediately!
                return false;
            };
            let Some(latest_tick) = latest_tick else {
                // if the Updates message requires a certain last_action_tick to be applied
                // and locally we haven't applied any actions yet, we can't apply it!
                return true;
            };
            last_action_tick > latest_tick
        });
        if idx == self.len() {
            None
        } else {
            Some(idx)
        }
    }
    /// Pop the oldest tick from the buffer
    fn pop_oldest(&mut self) -> Option<(Tick, EntityUpdatesMessage)> {
        self.0.pop()
    }
}

/// Iterator that returns all the available [`EntityUpdatesMessage`] for the current [`GroupChannel`]
///
/// We read from the [`UpdatesBuffer`] in ascending remote tick order:
/// - if we have not reached the last_action_tick for a given update, we stop there
/// - else, we return all the updates whose last_action_tick is reached, and
struct UpdatesIterator<'a> {
    channel: &'a mut GroupChannel,
    /// We iterate until we reach this idx in the buffer
    max_applicable_idx: Option<usize>,
}

impl Iterator for UpdatesIterator<'_> {
    /// The message along with the tick at which the remote message was sent
    type Item = Update;

    fn next(&mut self) -> Option<Self::Item> {
        // TODO: NEED TO REIMPLEMENT THIS TODO!
        // TODO: maybe only get the message if our local client tick is >= to it? (so that we don't apply an update from the future)

        // TODO: ideally we do this update only once, when instantiating the iterator?
        // if we cannot apply any updates, return None
        let max_applicable_idx = self.max_applicable_idx?;

        // we have returned all the items that were ready, stop now
        if self.channel.buffered_updates.len() == max_applicable_idx {
            return None;
        }

        // pop the oldest until we reach the max applicable index
        let (remote_tick, message) = self.channel.buffered_updates.pop_oldest().unwrap();
        Some(Update {
            remote_tick,
            message,
            is_history: self.channel.buffered_updates.len() != max_applicable_idx,
        })
    }
}

impl GroupChannel {
    /// Builds an iterator that returns all the available EntityActions for the current [`GroupChannel`]
    fn read_actions(&mut self, current_tick: Tick) -> ActionsIterator {
        ActionsIterator {
            channel: self,
            current_tick,
        }
    }

    /// Builds an iterator that returns all the available EntityUpdates for the current [`GroupChannel`]
    /// Needs to run after read_actions for correctness (because we need to update the `latest_tick` of
    /// the group before we can apply the updates)
    fn read_updates(&mut self) -> UpdatesIterator {
        // the buffered_channel is sorted in descending order,
        // [most_recent_tick, ...,  max_readable_tick (based on last_action_tick), ..., oldest_tick]
        // What we want is to return (not necessarily in order) [max_readable_tick, ..., oldest_tick]
        // along with a flag that lets us know if we are the max_readable_tick or not.
        // (max_readable_tick is the only one we want to actually apply to the world, because the other
        //  older updates are redundant. The older ticks are included so that we can have a comprehensive
        //  confirmed history, for example to have a better interpolation)
        let max_applicable_idx = self.buffered_updates.max_index_to_apply(self.latest_tick);

        UpdatesIterator {
            channel: self,
            max_applicable_idx,
        }
    }

    /// Apply actions for channel
    pub(crate) fn apply_actions_message(
        &mut self,
        world: &mut World,
        remote: Option<ClientId>,
        component_registry: &mut ComponentRegistry,
        remote_tick: Tick,
        message: EntityActionsMessage,
        remote_entity_map: &mut RemoteEntityMap,
        local_entity_to_group: &mut EntityHashMap<Entity, ReplicationGroupId>,
        events: &mut ConnectionEvents,
    ) {
        let group_id = message.group_id;
        debug!(
            ?remote_tick,
            ?message,
            "Received replication actions from remote: {remote:?}"
        );
        // NOTE: order matters here, because some components can depend on other entities.
        // These components could even form a cycle, for example A.HasWeapon(B) and B.HasHolder(A)
        // Our solution is to first handle spawn for all entities separately.
        for (remote_entity, actions) in message.actions.iter() {
            trace!(?remote_entity, ?remote, ?actions, "Received entity actions");
            // spawn
            match actions.spawn {
                SpawnAction::Spawn => {
                    if let Some(local_entity) = remote_entity_map.get_local(*remote_entity) {
                        // this can happen with authority transfer
                        // (e.g client spawned an entity and then transfer the authority to the server.
                        //  The server will then send a spawn message)
                        if world.get_entity(local_entity).is_ok() {
                            debug!(
                                ?local_entity,
                                "Received spawn for entity {local_entity:?} that already exists. This might be because of an authority transfer or pre-prediction."
                            );
                            // we still need to update the local entity to group mapping on the receiver
                            self.local_entities.insert(local_entity);
                            local_entity_to_group.insert(local_entity, group_id);
                            continue;
                        }
                        local_entity_to_group.insert(local_entity, group_id);
                        warn!("Received spawn for an entity that is already in our entity mapping! Not spawning");
                        continue;
                    }
                    // TODO: optimization: spawn the bundle of insert components

                    // TODO: spawning all entities with Confirmed:
                    //  - is inefficient because we don't need the receive tick in most cases (only for prediction/interpolation)
                    //  - we can't use Without<Confirmed> queries to display all interpolated/predicted entities, because
                    //    the entities we receive from other clients all have Confirmed added.
                    //    Doing Or<(With<Interpolated>, With<Predicted>)> is not ideal; what if we want to see a replicated entity that doesn't have
                    //    interpolation/prediction? Maybe we should introduce new components ReplicatedFrom<Server> and ReplicatedFrom<Client>.
                    // // we spawn every replicated entity with the `Confirmed` component
                    // let local_entity = world.spawn(Confirmed {
                    //     predicted: None,
                    //     interpolated: None,
                    //     tick,
                    // });

                    // TODO: add abstractions to protect against this, maybe create a MappedEntity type?
                    // NOTE: at this point we know that the remote entity was not mapped!

                    // TODO: maybe use command-batching?
                    let mut local_entity = world.spawn((
                        Replicated { from: remote },
                        InitialReplicated { from: remote },
                    ));
                    self.local_entities.insert(local_entity.id());
                    local_entity_to_group.insert(local_entity.id(), group_id);
                    // if the entity was replicated from a client to the server, update the AuthorityPeer
                    if let Some(client) = remote {
                        local_entity.insert(AuthorityPeer::Client(client));
                    }

                    remote_entity_map.insert(*remote_entity, local_entity.id());
                    trace!("Updated remote entity map: {:?}", remote_entity_map);
                    debug!("Received entity spawn for remote entity {remote_entity:?}. Spawned local entity {:?}", local_entity.id());
                    events.push_spawn(local_entity.id());
                }
                SpawnAction::Reuse(local_entity) => {
                    let Ok(mut entity_mut) = world.get_entity_mut(local_entity) else {
                        // TODO: ignore the entity in the next steps because it does not exist!
                        error!("Received ReuseEntity({local_entity:?}) but the entity does not exist in the world");
                        continue;
                    };
                    entity_mut.insert(Replicated { from: remote });
                    self.local_entities.insert(local_entity);
                    local_entity_to_group.insert(local_entity, group_id);
                    // no need to update the entity mapping since the remote already is aware of the mapping?
                    remote_entity_map.insert(*remote_entity, local_entity);
                }
                _ => {}
            }
        }

        for (entity, actions) in message.actions.into_iter() {
            trace!(remote_entity = ?entity, "Received entity actions");

            // despawn
            if actions.spawn == SpawnAction::Despawn {
                trace!(remote_entity = ?entity, "Received entity despawn");
                if let Some(local_entity) = remote_entity_map.remove_by_remote(entity) {
                    self.local_entities.remove(&local_entity);
                    // TODO: we despawn all children as well right now, but that might not be what we want?
                    if let Ok(entity_mut) = world.get_entity_mut(local_entity) {
                        entity_mut.despawn();
                    }
                    events.push_despawn(local_entity);
                    local_entity_to_group.remove(&local_entity);
                } else {
                    error!("Received despawn for an entity that does not exist")
                }
                continue;
            }

            // safety: we know by this point that the entity exists
            let Some(mut local_entity_mut) = remote_entity_map.get_by_remote(world, entity) else {
                error!(?entity, "cannot find entity");
                continue;
            };
            if !Self::authority_check(&mut local_entity_mut, remote) {
                trace!("Ignored a replication action received from peer {:?} that does not have authority over the entity: {:?}", remote, entity);
                continue;
            }

            // NOTE: 2 options
            //  - send the raw data to a separate typed system
            //  -  or just insert it here via function pointers

            // inserts
            // TODO: remove updates that are duplicate for the same component
            trace!(remote_entity = ?entity, "Received InsertComponent");
            let _ = component_registry
                .batch_insert(
                    actions.insert,
                    &mut local_entity_mut,
                    remote_tick,
                    &mut remote_entity_map.remote_to_local,
                    events,
                )
                .inspect_err(|e| error!("could not insert the components to the entity: {:?}", e));

            // TODO: find a way to handle this elegantly. Maybe the server should send a Spawn::Reuse
            //  or Spawn::PrePredicted for this situation?
            // for pre-predicted, we need to update the local_entities data, because the entity
            // is not spawned so the local_entities data is not updated
            // if kind == ComponentKind::of::<PrePredicted>() {
            //     self.local_entities.insert(local_entity_mut.id());
            //     local_entity_to_group.insert(local_entity_mut.id(), group_id);
            // }

            // TODO: special-case for pre-predicted entities: we receive them from a client, but then we
            //  we should immediately take ownership of it, so we won't receive a despawn for it
            //  thus, we should remove it from the entity map right after receiving it!
            //  Actually, we should figure out a way to cleanup every received entity where the sender
            //  stopped replicating or didn't replicate the Despawn, as this could just cause memory to accumulate

            // TODO: maybe if is-server, attach the client-id to the ShouldBePredicted entity
            //  to know for which client we should do the pre-prediction

            // removals
<<<<<<< HEAD
            component_registry.batch_remove(actions.remove, &mut local_entity_mut);
=======
            let _ = component_registry.batch_remove(actions.remove, &mut local_entity_mut, remote_tick, events);
>>>>>>> 7ca527c2

            // updates
            trace!(remote_entity = ?entity, "Received UpdateComponent");
            for component in actions.updates {
                let mut reader = Reader::from(component);
                let _ = component_registry
                    .raw_write(
                        &mut reader,
                        &mut local_entity_mut,
                        remote_tick,
                        &mut remote_entity_map.remote_to_local,
                        events,
                    )
                    .inspect_err(|e| {
                        error!("could not write the component to the entity: {:?}", e)
                    });
            }
        }

        // TODO: apply authority check for the update confirmed tick?
        self.update_confirmed_tick(world, group_id, remote_tick, remote_entity_map);
    }

    // TODO: should we accept updates from the client that lost authority if they are from a
    //  tick before the moment where we changed authority? seems like we should?
    /// Check if we can accept updates for this entity, based on the authority
    /// - on the server: only accept updates from the client who has authority
    /// - on the client: only accept updates if we don't have authority
    ///
    /// Returns true if we can accept updates for this entity
    fn authority_check(entity_mut: &mut EntityWorldMut, remote: Option<ClientId>) -> bool {
        match remote {
            // we are the server receiving an update from a client
            Some(c) => entity_mut
                .get::<AuthorityPeer>()
                .is_some_and(|authority| *authority == AuthorityPeer::Client(c)),
            None => entity_mut.get::<HasAuthority>().is_none(),
        }
    }

    pub(crate) fn apply_updates_message(
        &mut self,
        world: &mut World,
        remote: Option<ClientId>,
        component_registry: &ComponentRegistry,
        remote_tick: Tick,
        is_history: bool,
        message: EntityUpdatesMessage,
        events: &mut ConnectionEvents,
        remote_entity_map: &mut RemoteEntityMap,
    ) {
        let group_id = message.group_id;
        // TODO: store this in ConfirmedHistory?
        if is_history {
            return;
        }
        debug!(
            ?remote_tick,
            ?message,
            "Received replication updates from remote: {:?}",
            remote
        );
        for (entity, components) in message.updates.into_iter() {
            trace!(?components, remote_entity = ?entity, "Received UpdateComponent");
            let Some(mut local_entity_mut) = remote_entity_map.get_by_remote(world, entity) else {
                // we can get a few buffered updates after the entity has been despawned
                // those are the updates that we received before the despawn action message, but with a tick
                // later than the despawn action message
                info!(remote_entity = ?entity, "update for entity that doesn't exist?");
                continue;
            };
            if !Self::authority_check(&mut local_entity_mut, remote) {
                trace!("Ignored a replication update received from peer {:?} that does not have authority over the entity: {:?}", remote, entity);
                continue;
            };
            for component in components {
                let mut reader = Reader::from(component);
                let _ = component_registry
                    .raw_write(
                        &mut reader,
                        &mut local_entity_mut,
                        remote_tick,
                        &mut remote_entity_map.remote_to_local,
                        events,
                    )
                    .inspect_err(|e| {
                        error!("could not write the component to the entity: {:?}", e)
                    });
            }
        }

        // TODO: should the update_confirmed_tick only be for entities in the group for which
        //  we have authority?
        self.update_confirmed_tick(world, group_id, remote_tick, remote_entity_map);
    }

    /// Update the Confirmed tick for all entities in the replication group
    /// so that Predicted/Interpolated entities can be notified
    ///
    /// We update it for all entities in the group (even if we received only an update that contains
    /// updates for E1, it also means that E2 is updated to the same tick, since they are part of the
    /// same group)
    pub(crate) fn update_confirmed_tick(
        &mut self,
        world: &mut World,
        group_id: ReplicationGroupId,
        remote_tick: Tick,
        remote_entity_map: &mut RemoteEntityMap,
    ) {
        // TODO: maybe get the confirmed tick from the apply_world message directly?
        // // let confirmed_tick = self.group_channels.get(&group_id).unwrap().latest_tick;
        // if let Some(group_channel) = self.group_channels
        //     .get(&group_id) {
        //     grou.remote_entities
        //
        // }
        trace!(
            "Updating confirmed tick for entities {:?} in group: {:?}",
            self.local_entities,
            group_id
        );
        self.local_entities.iter().for_each(|local_entity| {
            if let Ok(mut local_entity_mut) = world.get_entity_mut(*local_entity) {
                trace!(
                    ?remote_tick,
                    ?local_entity,
                    "updating confirmed tick for entity"
                );
                if let Some(mut confirmed) = local_entity_mut.get_mut::<Confirmed>() {
                    confirmed.tick = remote_tick;
                }
            }
        });
    }
}

#[cfg(test)]
mod tests {
    use super::*;
    use crate::prelude::ServerReplicate;
    use crate::shared::replication::EntityActions;
    use crate::tests::protocol::{ComponentSyncModeOnce, ComponentSyncModeSimple};
    use crate::tests::stepper::BevyStepper;
    use bevy::prelude::{OnAdd, OnRemove, Query, Trigger, With, Without};

    /// Test that the UpdatesIterator works correctly, when we want to iterate through
    /// the buffered updates we have received
    #[test]
    fn test_read_update_messages() {
        let mut manager = ReplicationReceiver::new();
        let group_id = ReplicationGroupId(0);

        manager
            .group_channels
            .entry(group_id)
            .or_default()
            .latest_tick = Some(Tick(1));
        // not even inserted because in the past compared to what we have applied
        manager.recv_updates(
            EntityUpdatesMessage {
                group_id,
                last_action_tick: Some(Tick(0)),
                updates: Default::default(),
            },
            Tick(0),
        );
        // insert some updates
        manager.recv_updates(
            EntityUpdatesMessage {
                group_id,
                last_action_tick: Some(Tick(1)),
                updates: Default::default(),
            },
            Tick(2),
        );
        manager.recv_updates(
            EntityUpdatesMessage {
                group_id,
                last_action_tick: Some(Tick(3)),
                updates: Default::default(),
            },
            Tick(5),
        );
        manager.recv_updates(
            EntityUpdatesMessage {
                group_id,
                last_action_tick: Some(Tick(6)),
                updates: Default::default(),
            },
            Tick(10),
        );
        manager.recv_updates(
            EntityUpdatesMessage {
                group_id,
                last_action_tick: Some(Tick(6)),
                updates: Default::default(),
            },
            Tick(15),
        );

        assert_eq!(
            manager
                .group_channels
                .get(&group_id)
                .unwrap()
                .buffered_updates
                .len(),
            4
        );

        let mut it = manager
            .group_channels
            .get_mut(&group_id)
            .unwrap()
            .read_updates();
        assert_eq!(
            it.next().unwrap(),
            Update {
                remote_tick: Tick(2),
                message: EntityUpdatesMessage {
                    group_id,
                    last_action_tick: Some(Tick(1)),
                    updates: Default::default(),
                },
                is_history: false,
            }
        );
        assert!(it.next().is_none());
        assert_eq!(
            manager
                .group_channels
                .get(&group_id)
                .unwrap()
                .buffered_updates
                .len(),
            3
        );
        // we received a new action tick
        manager
            .group_channels
            .entry(group_id)
            .or_default()
            .latest_tick = Some(Tick(6));

        let mut it = manager
            .group_channels
            .get_mut(&group_id)
            .unwrap()
            .read_updates();
        assert_eq!(
            it.next().unwrap(),
            Update {
                remote_tick: Tick(5),
                message: EntityUpdatesMessage {
                    group_id,
                    last_action_tick: Some(Tick(3)),
                    updates: Default::default(),
                },
                is_history: true,
            }
        );
        assert_eq!(
            it.next().unwrap(),
            Update {
                remote_tick: Tick(10),
                message: EntityUpdatesMessage {
                    group_id,
                    last_action_tick: Some(Tick(6)),
                    updates: Default::default(),
                },
                is_history: true,
            }
        );
        assert_eq!(
            it.next().unwrap(),
            Update {
                remote_tick: Tick(15),
                message: EntityUpdatesMessage {
                    group_id,
                    last_action_tick: Some(Tick(6)),
                    updates: Default::default(),
                },
                is_history: false,
            }
        );
        assert!(it.next().is_none());
    }

    #[allow(clippy::get_first)]
    #[test]
    fn test_recv_replication_messages() {
        let mut manager = ReplicationReceiver::new();

        let group_id = ReplicationGroupId(0);
        // recv an actions message that is too old: should be ignored
        manager.recv_actions(
            EntityActionsMessage {
                group_id,
                sequence_id: MessageId(0) - 1,
                actions: Default::default(),
            },
            Tick(0),
        );
        assert_eq!(
            manager
                .group_channels
                .get(&group_id)
                .unwrap()
                .actions_pending_recv_message_id,
            MessageId(0)
        );
        assert!(manager
            .group_channels
            .get(&group_id)
            .unwrap()
            .actions_recv_message_buffer
            .is_empty());

        // recv an actions message: in order, should be buffered
        manager.recv_actions(
            EntityActionsMessage {
                group_id: ReplicationGroupId(0),
                sequence_id: MessageId(0),
                actions: Default::default(),
            },
            Tick(0),
        );
        assert!(manager
            .group_channels
            .get(&group_id)
            .unwrap()
            .actions_recv_message_buffer
            .contains_key(&MessageId(0)));

        // add an updates message
        manager.recv_updates(
            EntityUpdatesMessage {
                group_id: ReplicationGroupId(0),
                last_action_tick: Some(Tick(0)),
                updates: Default::default(),
            },
            Tick(1),
        );
        assert_eq!(
            manager
                .group_channels
                .get(&group_id)
                .unwrap()
                .buffered_updates
                .0,
            vec![(
                Tick(1),
                EntityUpdatesMessage {
                    group_id: ReplicationGroupId(0),
                    last_action_tick: Some(Tick(0)),
                    updates: Default::default(),
                }
            )]
        );

        // add updates before actions (last_action_tick is 2)
        manager.recv_updates(
            EntityUpdatesMessage {
                group_id: ReplicationGroupId(0),
                last_action_tick: Some(Tick(3)),
                updates: Default::default(),
            },
            Tick(5),
        );
        assert_eq!(
            manager
                .group_channels
                .get(&group_id)
                .unwrap()
                .buffered_updates
                .0,
            vec![
                (
                    Tick(5),
                    EntityUpdatesMessage {
                        group_id: ReplicationGroupId(0),
                        last_action_tick: Some(Tick(3)),
                        updates: Default::default(),
                    }
                ),
                (
                    Tick(1),
                    EntityUpdatesMessage {
                        group_id: ReplicationGroupId(0),
                        last_action_tick: Some(Tick(0)),
                        updates: Default::default(),
                    }
                )
            ]
        );

        // read messages: only read the first action and update
        {
            let mut actions = manager.read_actions(Tick(10));
            let (tick, _) = actions.next().unwrap();
            assert_eq!(tick, Tick(0));
            assert!(actions.next().is_none());
        }
        {
            let mut updates = manager.read_updates();
            let update = updates.next().unwrap();
            assert_eq!(update.remote_tick, Tick(1));
            assert!(updates.next().is_none());
        }

        // recv actions-3: should be buffered, we are still waiting for actions-2
        manager.recv_actions(
            EntityActionsMessage {
                group_id: ReplicationGroupId(0),
                sequence_id: MessageId(2),
                actions: Default::default(),
            },
            Tick(3),
        );
        // if we tried to iterate actions, we get nothing because we are still waiting for actions-2
        assert!(manager.read_actions(Tick(2)).next().is_none());
        // recv actions-2: we should now be able to read actions-2, actions-3, updates-4
        manager.recv_actions(
            EntityActionsMessage {
                group_id: ReplicationGroupId(0),
                sequence_id: MessageId(1),
                actions: Default::default(),
            },
            Tick(2),
        );
        {
            let mut actions = manager.read_actions(Tick(10));
            let (tick, _) = actions.next().unwrap();
            assert_eq!(tick, Tick(2));
            let (tick, _) = actions.next().unwrap();
            assert_eq!(tick, Tick(3));
            assert!(actions.next().is_none());
        }
        let mut updates = manager.read_updates();
        let update = updates.next().unwrap();
        assert_eq!(update.remote_tick, Tick(5));
        assert!(!update.is_history);
        assert!(updates.next().is_none());
    }

    /// Test applying to the world an EntityActionsMessage that uses SpawnReuse
    #[test]
    fn test_recv_spawn_reuse() {
        let mut manager = ReplicationReceiver::new();
        let mut world = World::new();
        let remote_entity = Entity::from_raw(1000);
        let local_entity = world.spawn_empty().id();
        let mut component_registry = ComponentRegistry::default();
        let mut events = ConnectionEvents::default();
        let replication = EntityActionsMessage {
            group_id: ReplicationGroupId(0),
            sequence_id: MessageId(0),
            actions: vec![(
                remote_entity,
                EntityActions {
                    spawn: SpawnAction::Reuse(local_entity),
                    insert: vec![],
                    remove: Default::default(),
                    updates: vec![],
                },
            )],
        };
        let group_channel = manager
            .group_channels
            .entry(ReplicationGroupId(0))
            .or_default();
        group_channel.apply_actions_message(
            &mut world,
            None,
            &mut component_registry,
            Tick(0),
            replication,
            &mut manager.remote_entity_map,
            &mut manager.local_entity_to_group,
            &mut events,
        );

        // check that no new entities were spawned
        assert_eq!(world.entities().len(), 1);
        // check that the entity mapping was updated
        assert_eq!(
            manager.remote_entity_map.get_local(remote_entity).unwrap(),
            local_entity
        );
    }

    /// Test that receive() inserts multiple components at the same time
    /// instead of one by one
    #[test]
    fn test_batch_actions_write() {
        let mut stepper = BevyStepper::default_no_init();
        // make sure that when ComponentSimple is added, ComponentOnce was also added
        stepper.client_app.add_observer(
            |trigger: Trigger<OnAdd, ComponentSyncModeSimple>,
             query: Query<(), With<ComponentSyncModeOnce>>| {
                assert!(query.get(trigger.target()).is_ok());
            },
        );
        // make sure that when ComponentOnce is added, ComponentSimple was also added
        // i.e. both components are added at the same time
        stepper.client_app.add_observer(
            |trigger: Trigger<OnAdd, ComponentSyncModeOnce>,
             query: Query<(), With<ComponentSyncModeSimple>>| {
                assert!(query.get(trigger.target()).is_ok());
            },
        );
        stepper.init();

        stepper.server_app.world_mut().spawn((
            ServerReplicate::default(),
            ComponentSyncModeOnce(1.0),
            ComponentSyncModeSimple(1.0),
        ));
        stepper.frame_step();
        stepper.frame_step();

        // check that the components were added
        assert!(stepper
            .client_app
            .world_mut()
            .query_filtered::<(), (With<ComponentSyncModeOnce>, With<ComponentSyncModeSimple>)>()
            .get_single(stepper.client_app.world())
            .is_ok());
    }

    /// Test that receive() removes multiple components at the same time
    /// instead of one by one
    #[test]
    fn test_batch_removes_write() {
        let mut stepper = BevyStepper::default_no_init();
        // the observer runs before the component is removed
        // make sure that if ComponentSimple still exists, ComponentOnce also does
        stepper.client_app.add_observer(
            |trigger: Trigger<OnRemove, ComponentSyncModeSimple>,
             query: Query<(), With<ComponentSyncModeOnce>>| {
                assert!(query.get(trigger.target()).is_ok());
            },
        );
        // the observer runs before the component is removed
        // make sure that if ComponentOnce still exists, ComponentSimple also does
        // i.e. both components are removed at the same time
        stepper.client_app.add_observer(
            |trigger: Trigger<OnRemove, ComponentSyncModeOnce>,
             query: Query<(), With<ComponentSyncModeSimple>>| {
                assert!(query.get(trigger.target()).is_ok());
            },
        );
        stepper.init();

        let server_entity = stepper
            .server_app
            .world_mut()
            .spawn((
                ServerReplicate::default(),
                ComponentSyncModeOnce(1.0),
                ComponentSyncModeSimple(1.0),
            ))
            .id();
        stepper.frame_step();
        stepper.frame_step();

        // remove both components
        stepper
            .server_app
            .world_mut()
            .entity_mut(server_entity)
            .remove::<(ComponentSyncModeOnce, ComponentSyncModeSimple)>();

        stepper.frame_step();
        stepper.frame_step();

        // check that the components were removed
        assert!(stepper
            .client_app
            .world_mut()
            .query_filtered::<(), (
                With<Replicated>,
                Without<ComponentSyncModeSimple>,
                Without<ComponentSyncModeOnce>
            )>()
            .get_single(stepper.client_app.world())
            .is_ok());
    }
}<|MERGE_RESOLUTION|>--- conflicted
+++ resolved
@@ -723,11 +723,12 @@
             //  to know for which client we should do the pre-prediction
 
             // removals
-<<<<<<< HEAD
-            component_registry.batch_remove(actions.remove, &mut local_entity_mut);
-=======
-            let _ = component_registry.batch_remove(actions.remove, &mut local_entity_mut, remote_tick, events);
->>>>>>> 7ca527c2
+            component_registry.batch_remove(
+                actions.remove,
+                &mut local_entity_mut,
+                remote_tick,
+                events,
+            );
 
             // updates
             trace!(remote_entity = ?entity, "Received UpdateComponent");
