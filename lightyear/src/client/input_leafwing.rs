//! Handles client-generated inputs
use bevy::input::common_conditions::input_just_released;
use std::fmt::Debug;

use bevy::prelude::*;
use bevy::utils::HashMap;
use leafwing_input_manager::plugin::InputManagerSystem;
use leafwing_input_manager::prelude::*;
use tracing::{error, info, trace};

use crate::_reexport::ShouldBePredicted;
use crate::channel::builder::InputChannel;
use crate::client::prediction::plugin::{is_in_rollback, PredictionSet};
use crate::client::prediction::{Predicted, Rollback, RollbackState};
use crate::client::resource::Client;
use crate::client::sync::client_is_synced;
use crate::inputs::leafwing::input_buffer::{
    ActionDiff, ActionDiffBuffer, ActionDiffEvent, InputBuffer, InputMessage, InputTarget,
};
use crate::inputs::leafwing::LeafwingUserAction;
use crate::prelude::MapEntities;
use crate::protocol::Protocol;
use crate::shared::replication::components::PrePredicted;
use crate::shared::sets::{FixedUpdateSet, MainSet};
use crate::shared::tick_manager::TickManaged;

// TODO: the resource should have a generic param, but not the user-facing config struct
#[derive(Debug, Clone, Resource)]
pub struct LeafwingInputConfig<A> {
    // TODO: right now the input-delay causes the client timeline to be more in the past than it should be
    //  I'm not sure if we can have different input_delay_ticks per ActionType
    // /// The amount of ticks that the player's inputs will be delayed by.
    // /// This can be useful to mitigate the amount of client-prediction
    // pub input_delay_ticks: u16,
    /// How many consecutive packets losses do we want to handle?
    /// This is used to compute the redundancy of the input messages.
    /// For instance, a value of 3 means that each input packet will contain the inputs for all the ticks
    ///  for the 3 last packets.
    // TODO: this seems unused now
    pub packet_redundancy: u16,

    /// If true, we only send diffs on the tick they were generated. (i.e. we will send a key-press only once)
    /// There is a risk that the packet arrives too late on the server and the server does not apply the diffs,
    /// which would break the input handling on the server.
    /// Turn this on if you want to optimize the bandwidth that the client sends to the server.
    pub send_diffs_only: bool,
    // TODO: add an option where we send all diffs vs send only just-pressed diffs
    pub _marker: std::marker::PhantomData<A>,
}

impl<A> Default for LeafwingInputConfig<A> {
    fn default() -> Self {
        LeafwingInputConfig {
            // input_delay_ticks: 0,
            packet_redundancy: 10,
            // TODO: false IS BROKEN!
            send_diffs_only: true,
            _marker: std::marker::PhantomData,
        }
    }
}

impl<A> LeafwingInputConfig<A> {
    // pub fn with_input_delay_ticks(mut self, tick: u16) -> Self {
    //     self.input_delay_ticks = tick;
    //     self
    // }
}

/// Adds a plugin to handle inputs using the LeafwingInputManager
pub struct LeafwingInputPlugin<P: Protocol, A: LeafwingUserAction> {
    config: LeafwingInputConfig<A>,
    _protocol_marker: std::marker::PhantomData<P>,
    _action_marker: std::marker::PhantomData<A>,
}

impl<P: Protocol, A: LeafwingUserAction> LeafwingInputPlugin<P, A> {
    pub fn new(config: LeafwingInputConfig<A>) -> Self {
        Self {
            config,
            _protocol_marker: std::marker::PhantomData,
            _action_marker: std::marker::PhantomData,
        }
    }
}

impl<P: Protocol, A: LeafwingUserAction> Default for LeafwingInputPlugin<P, A> {
    fn default() -> Self {
        Self {
            config: LeafwingInputConfig::default(),
            _protocol_marker: std::marker::PhantomData,
            _action_marker: std::marker::PhantomData,
        }
    }
}

/// Returns true if there is input delay present
// fn is_input_delay<A: LeafwingUserAction>(config: Res<LeafwingInputConfig<A>>) -> bool {
//     config.input_delay_ticks > 0
// }

fn is_input_delay<P: Protocol>(client: Res<Client<P>>) -> bool {
    client.config().prediction.input_delay_ticks > 0
}

impl<P: Protocol, A: LeafwingUserAction + TypePath> Plugin for LeafwingInputPlugin<P, A>
where
    P::Message: From<InputMessage<A>>,
    // FLOW WITH INPUT DELAY
    // - pre-update: run leafwing to update ActionState
    //   this is the action-state for tick T + delay

    // - fixed-update:
    //   - ONLY IF INPUT-DELAY IS NON ZERO. store the action-state in the buffer for tick T + delay
    //   - generate the action-diffs for tick T + delay (using the ActionState)
    //   - ONLY IF INPUT-DELAY IS NON ZERO. restore the action-state from the buffer for tick T
{
    fn build(&self, app: &mut App) {
        // PLUGINS
        app.add_plugins(InputManagerPlugin::<A>::default());
        // RESOURCES
        app.insert_resource(self.config.clone());
        // app.init_resource::<ActionState<A>>();
        app.init_resource::<InputBuffer<A>>();
        app.init_resource::<ActionDiffBuffer<A>>();
        // app.init_resource::<LeafwingTickManager<A>>();
        app.init_resource::<Events<ActionDiffEvent<A>>>();
        // SETS
        // app.configure_sets(PreUpdate, InputManagerSystem::Tick.run_if(should_tick::<A>));
        app.configure_sets(
            FixedUpdate,
            (
                FixedUpdateSet::TickUpdate,
                InputSystemSet::BufferInputs,
                FixedUpdateSet::Main,
            )
                .chain(),
        );
        app.configure_sets(
            PostUpdate,
            // we send inputs only every send_interval
            (
                InputSystemSet::SendInputMessage.in_set(MainSet::Send),
                MainSet::SendPackets,
            )
                .chain(),
        );

        // SYSTEMS
        app.add_systems(
            PreUpdate,
            (
                generate_action_diffs::<A>
                    .after(InputManagerSystem::ReleaseOnDisable)
                    .after(InputManagerSystem::Update)
                    .after(InputManagerSystem::Tick),
                add_action_state_buffer::<A>.after(PredictionSet::SpawnPredictionFlush),
            ),
        );
        // NOTE: we do not tick the ActionState during FixedUpdate
        // This means that an ActionState can stay 'JustPressed' for multiple ticks, if we have multiple tick within a single frame.
        // You have 2 options:
        // - handle `JustPressed` actions in the Update schedule, where they can only happen once
        // - `consume` the action when you read it, so that it can only happen once
        app.add_systems(
            FixedUpdate,
            (
                (
                    (
                        (write_action_diffs::<P, A>, buffer_action_state::<P, A>),
                        // get the non-delayed action-state, for the user to act on the current tick's actions
                        get_non_rollback_action_state::<Client<P>, A>.run_if(is_input_delay::<P>),
                    )
                        .chain()
                        .run_if(not(is_in_rollback)),
                    get_rollback_action_state::<A>.run_if(is_in_rollback),
                )
                    .in_set(InputSystemSet::BufferInputs),
                // TODO: think about how we can avoid this, maybe have a separate DelayedActionState component?
                // we want:
                // - to write diffs for the delayed tick (in the next FixedUpdate run), so re-fetch the delayed action-state
                //   this is required in case the FixedUpdate schedule runs multiple times in a frame,
                // - next frame's input-map (in PreUpdate) to act on the delayed tick, so re-fetch the delayed action-state
                get_delayed_action_state::<A>
                    .run_if(is_input_delay::<P>)
                    .run_if(not(is_in_rollback))
                    .after(FixedUpdateSet::Main),
            ),
        );
        // in case the framerate is faster than fixed-update interval, we also write/clear the events at frame limits
        // TODO: should we also write the events at PreUpdate?
        // app.add_systems(PostUpdate, clear_input_events::<P>);

        // NOTE:
        // - maybe don't include the InputManagerPlugin for all ActionLike, but only for those that need to be replicated.
        //   For stuff that only affects the user, such as camera movement, there's no need to replicate the input?
        // - one thing to understand is that if we have F1 TA ( frame 1 starts, and then we run one FixedUpdate schedule)
        //   we want to add the input value computed during F1 to the buffer for tick TA, because the tick will use this value

        // NOTE: we run the buffer_action_state system in the Update for several reasons:
        // - if the fixed update schedule is too slow, we still want to have the correct input values added to the buffer
        //   for example if I have F1 TA F2 F3 TB, and I get a new button press on F2; then I want
        //   The value won't be marked as 'JustPressed' anymore on F3, so what we need to do is ...
        //   WARNING: actually we don't want to buffer here, else we would override the previous value!
        // - if the fixed update schedule is too fast, the ActionState doesn't change between the different ticks,
        //   so setting the value once at the end of the frame is enough
        //   for example if I have F1 TA F2 TB TC F3, we set the value after TA and after TC
        //   'set' will apply SameAsPrecedent for TB.
        app.add_systems(
            PostUpdate,
            (
                prepare_input_message::<P, A>
                    .in_set(InputSystemSet::SendInputMessage)
                    .run_if(client_is_synced::<P>),
<<<<<<< HEAD
                add_action_state_buffer_for_new_input_map::<A>,
=======
                add_action_state_buffer_added_input_map::<A>,
>>>>>>> ef2bb3c6
            ),
        );
    }
}

#[derive(SystemSet, Debug, Hash, PartialEq, Eq, Clone, Copy)]
pub enum InputSystemSet {
    /// System Set where we update the InputBuffers
    /// - no rollback: we write the ActionState to the InputBuffers
    /// - rollback: we fetch the ActionState value from the InputBuffers
    BufferInputs,
    /// System Set to prepare the input message
    SendInputMessage,
}

<<<<<<< HEAD
fn add_action_state_buffer_for_new_input_map<A: LeafwingUserAction>(
    mut commands: Commands,
    input_map_query: Query<Entity, (Added<InputMap<A>>, With<ActionState<A>>)>,
) {
    for entity in input_map_query.iter() {
        trace!(?entity, "adding actions state buffer");
        // TODO: THIS SHOULD ONLY BE FOR THE ENTITIES CONTROLLED BY THE CLIENT, SO MAYBE ADD THEM MANUALLY?
        //   BECAUSE WHEN PREDICTING OTHER PLAYERS, WE DO NOT WANT TO ADD THE ACTION STATE BUFFER
=======
fn add_action_state_buffer_added_input_map<A: LeafwingUserAction>(
    mut commands: Commands,
    entities: Query<
        Entity,
        (
            With<ActionState<A>>,
            Added<InputMap<A>>,
            Without<InputBuffer<A>>,
        ),
    >,
) {
    // TODO: find a way to add input-buffer/action-diff-buffer only for controlled entity
    //  maybe provide the "controlled" component? or just use With<InputMap>?

    for entity in entities.iter() {
        debug!("added action state buffer");
>>>>>>> ef2bb3c6
        commands.entity(entity).insert((
            InputBuffer::<A>::default(),
            ActionDiffBuffer::<A>::default(),
        ));
    }
}

/// For each entity that has an action-state, insert an action-state-buffer
/// that will store the value of the action-state for the last few ticks
fn add_action_state_buffer<A: LeafwingUserAction>(
    mut commands: Commands,
    // we only add the action state buffer to predicted entities (which are controlled by the user)
    predicted_entities: Query<
        Entity,
        (
            Added<ActionState<A>>,
            With<InputMap<A>>,
<<<<<<< HEAD
            // Or<(With<Predicted>, With<ShouldBePredicted>)>,
        ),
    >,
    other_entities: Query<
        Entity,
        (
            Added<ActionState<A>>,
            Without<Predicted>,
            Without<ShouldBePredicted>,
=======
            Without<InputBuffer<A>>, // Or<(With<Predicted>, With<ShouldBePredicted>)>,
>>>>>>> ef2bb3c6
        ),
    >,
    // other_entities: Query<
    //     Entity,
    //     (
    //         Added<ActionState<A>>,
    //         Without<Predicted>,
    //         Without<ShouldBePredicted>,
    //     ),
    // >,
) {
    // TODO: find a way to add input-buffer/action-diff-buffer only for controlled entity
    //  maybe provide the "controlled" component? or just use With<InputMap>?

    for entity in predicted_entities.iter() {
        trace!(?entity, "adding actions state buffer");
        // TODO: THIS SHOULD ONLY BE FOR THE ENTITIES CONTROLLED BY THE CLIENT, SO MAYBE ADD THEM MANUALLY?
        //   BECAUSE WHEN PREDICTING OTHER PLAYERS, WE DO NOT WANT TO ADD THE ACTION STATE BUFFER
        commands.entity(entity).insert((
            InputBuffer::<A>::default(),
            ActionDiffBuffer::<A>::default(),
        ));
    }
    // for entity in other_entities.iter() {
    //     trace!(?entity, "REMOVING ACTION STATE FOR CONFIRMED");
    //     commands.entity(entity).remove::<ActionState<A>>();
    // }
}

/// At the start of the frame, restore the ActionState to the latest-action state in buffer
/// (e.g. the delayed action state) because all inputs are applied to the delayed action-state.
fn get_delayed_action_state<A: LeafwingUserAction>(
    global_input_buffer: Res<InputBuffer<A>>,
    global_action_state: Option<ResMut<ActionState<A>>>,
    mut action_state_query: Query<(Entity, &mut ActionState<A>, &InputBuffer<A>)>,
) {
    for (entity, mut action_state, input_buffer) in action_state_query.iter_mut() {
        // TODO: lots of clone + is complicated. Shouldn't we just have a DelayedActionState component + resource?
        //  the problem is that the Leafwing Plugin works on ActionState directly...
        *action_state = input_buffer
            .get_last()
            .unwrap_or(&ActionState::<A>::default())
            .clone();
        trace!("restored delayed action state");
    }
    if let Some(mut action_state) = global_action_state {
        *action_state = global_input_buffer.get_last().unwrap().clone();
    }
}

// non rollback: action-state have been written for us, nothing to do
// rollback: revert to the past action-state, then apply diffs?

/// Write the value of the ActionStates for the current tick in the InputBuffer
/// We do not need to buffer inputs during rollback, as they have already been buffered
fn buffer_action_state<P: Protocol, A: LeafwingUserAction>(
    // TODO: get tick from tick_manager, not client
    client: ResMut<Client<P>>,
    mut global_input_buffer: ResMut<InputBuffer<A>>,
    global_action_state: Option<Res<ActionState<A>>>,
    mut action_state_query: Query<(Entity, &ActionState<A>, &mut InputBuffer<A>)>,
) {
    let input_delay_ticks = client.config().prediction.input_delay_ticks as i16;
    let tick = client.tick() + input_delay_ticks;
    for (entity, action_state, mut input_buffer) in action_state_query.iter_mut() {
        trace!(
            ?entity,
            ?tick,
            delay = ?input_delay_ticks,
            "ACTION_STATE: JUST PRESSED: {:?}/ JUST RELEASED: {:?}/ PRESSED: {:?}/ RELEASED: {:?}",
            action_state.get_just_pressed(),
            action_state.get_just_released(),
            action_state.get_pressed(),
            action_state.get_released(),
        );
        trace!(?entity, ?tick, "set action state in input buffer");
        input_buffer.set(tick, action_state);
        trace!("input buffer: {:?}", input_buffer);
    }
    if let Some(action_state) = global_action_state {
        global_input_buffer.set(tick, action_state.as_ref());
    }
}

// TODO: combine this with the rollback function
// If we have input-delay, we need to set the ActionState for the current tick
// using the value stored in the buffer
fn get_non_rollback_action_state<C: TickManaged, A: LeafwingUserAction>(
    ticker: Res<C>,
    global_input_buffer: Res<InputBuffer<A>>,
    global_action_state: Option<ResMut<ActionState<A>>>,
    mut action_state_query: Query<(Entity, &mut ActionState<A>, &InputBuffer<A>)>,
) {
    let tick = ticker.tick();
    for (entity, mut action_state, input_buffer) in action_state_query.iter_mut() {
        // let state_is_empty = input_buffer.get(tick).is_none();
        // let input_buffer = input_buffer.buffer;
        trace!(?entity, ?tick, "get action state. Buffer: {}", input_buffer);
        *action_state = input_buffer
            .get(tick)
            .unwrap_or(&ActionState::<A>::default())
            .clone();
        debug!(
            ?entity,
            ?tick,
            "fetched action state from buffer: {:?}",
            action_state.get_pressed()
        );
    }
    if let Some(mut action_state) = global_action_state {
        *action_state = global_input_buffer
            .get(tick)
            .unwrap_or(&ActionState::<A>::default())
            .clone();
    }
}

// During rollback, fetch the action-state from the history for the corresponding tick and use that
// to set the ActionState resource/component
// For actions from other players (with no InputBuffer), no need to do anything, because we just received their latest action
//  and we consider that they will keep playing that action in the future
// TODO: implement some decay for the rollback ActionState of other players?
fn get_rollback_action_state<A: LeafwingUserAction>(
    global_input_buffer: Res<InputBuffer<A>>,
    global_action_state: Option<ResMut<ActionState<A>>>,
    mut action_state_query: Query<(Entity, &mut ActionState<A>, &InputBuffer<A>)>,
    rollback: Res<Rollback>,
) {
    let tick = match rollback.state {
        RollbackState::Default => unreachable!(),
        RollbackState::ShouldRollback {
            current_tick: rollback_tick,
        } => rollback_tick,
    };
    for (entity, mut action_state, input_buffer) in action_state_query.iter_mut() {
        // let state_is_empty = input_buffer.get(tick).is_none();
        // let input_buffer = input_buffer.buffer;
        trace!(
            ?entity,
            ?tick,
            "get rollback action state. Buffer: {}",
            input_buffer
        );
        *action_state = input_buffer.get(tick).cloned().unwrap_or_default();
        trace!("updated action state for rollback: {:?}", action_state);
    }
    if let Some(mut action_state) = global_action_state {
        *action_state = global_input_buffer.get(tick).cloned().unwrap_or_default();
    }
}

/// Read the action-diffs and store them in a buffer.
/// NOTE: we have an ActionState buffer used for rollbacks,
/// and an ActionDiff buffer used for sending diffs to the server
/// maybe instead of an entire ActionState buffer, we can just store the oldest ActionState, and re-use the diffs
/// to compute the next ActionStates?
/// NOTE: since we're using diffs. we need to make sure that all our diffs are sent correctly to the server.
///  If a diff is missing, maybe the server should make a request and we send them the entire ActionState?
fn write_action_diffs<P: Protocol, A: LeafwingUserAction>(
    client: Res<Client<P>>,
    mut global_action_diff_buffer: Option<ResMut<ActionDiffBuffer<A>>>,
    mut diff_buffer_query: Query<&mut ActionDiffBuffer<A>>,
    mut action_diff_event: ResMut<Events<ActionDiffEvent<A>>>,
) {
    let delay = client.config().prediction.input_delay_ticks as i16;
    let tick = client.tick() + delay;
    // we drain the events when reading them
    for event in action_diff_event.drain() {
        if let Some(entity) = event.owner {
            if let Ok(mut diff_buffer) = diff_buffer_query.get_mut(entity) {
                debug!(?entity, ?tick, ?delay, "write action diff");
                diff_buffer.set(tick, event.action_diff);
            }
        } else {
            if let Some(ref mut diff_buffer) = global_action_diff_buffer {
                trace!(?tick, ?delay, "write global action diff");
                diff_buffer.set(tick, event.action_diff);
            }
        }
    }
}

// Take the input buffer, and prepare the input message to send to the server
fn prepare_input_message<P: Protocol, A: LeafwingUserAction>(
    mut client: ResMut<Client<P>>,
    global_action_diff_buffer: Option<ResMut<ActionDiffBuffer<A>>>,
    global_input_buffer: Option<ResMut<InputBuffer<A>>>,
    mut action_diff_buffer_query: Query<(
        Entity,
        Option<&Predicted>,
        &mut ActionDiffBuffer<A>,
        Option<&PrePredicted>,
    )>,
    mut input_buffer_query: Query<(Entity, &mut InputBuffer<A>)>,
) where
    P::Message: From<InputMessage<A>>,
{
    let tick = client.tick() + client.config().prediction.input_delay_ticks as i16;
    // TODO: the number of messages should be in SharedConfig
    trace!(tick = ?tick, "prepare_input_message");
    // TODO: instead of redundancy, send ticks up to the latest yet ACK-ed input tick
    //  this means we would also want to track packet->message acks for unreliable channels as well, so we can notify
    //  this system what the latest acked input tick is?
    // we send redundant inputs, so that if a packet is lost, we can still recover
    // A redundancy of 2 means that we can recover from 1 lost packet
    let num_tick = ((client.config().shared.client_send_interval.as_micros()
        / client.config().shared.tick.tick_duration.as_micros())
        + 1) as u16;
    let redundancy = client.config().input.packet_redundancy;
    let message_len = redundancy * num_tick;

    let mut message = InputMessage::<A>::new(tick);

    // delete old input values
    // anything beyond interpolation tick should be safe to be deleted
    let interpolation_tick = client
        .connection
        .sync_manager
        .interpolation_tick(&client.tick_manager);
    trace!(
        "popping all inputs since interpolation tick: {:?}",
        interpolation_tick
    );

    for (entity, predicted, mut action_diff_buffer, pre_predicted) in
        action_diff_buffer_query.iter_mut()
    {
        trace!(
            ?tick,
            ?entity,
            "Preparing input message with buffer: {:?}",
            action_diff_buffer.as_ref()
        );

        // Make sure that server can read the inputs correctly
        // TODO: currently we are not sending inputs for pre-predicted entities until we receive the confirmation from the server
        //  could we find a way to do it?
        //  maybe if it's pre-predicted, we send the original entity (pre-predicted), and the server will apply the conversion
        //   on their end?

        if pre_predicted.is_some() {
            debug!(
                "sending inputs for pre-predicted entity! Local client entity: {:?}",
                entity
            );
            // TODO: not sure if this whole pre-predicted inputs thing is worth it, because the server won't be able to
            //  to receive the inputs until it receives the pre-predicted spawn message.
            //  so all the inputs sent between pre-predicted spawn and server-receives-pre-predicted will be lost

            // TODO: I feel like pre-predicted inputs work well only for global-inputs, because then the server can know
            // for which client the inputs were!

            // 0. the entity is pre-predicted
            action_diff_buffer.add_to_message(
                &mut message,
                tick,
                message_len,
                InputTarget::PrePredictedEntity(entity),
            );
        } else {
            // 1.if the entity is confirmed, we need to convert the entity to the server's entity
            // 2. the entity is predicted.
            // We need to first convert the entity to confirmed, and then from confirmed to remote
            if let Some(confirmed) = predicted.map_or(Some(entity), |p| p.confirmed_entity) {
                if let Some(server_entity) = client
                    .replication_receiver()
                    .remote_entity_map
                    .get_remote(confirmed)
                    .copied()
                {
                    debug!("sending input for server entity: {:?}. local entity: {:?}, confirmed: {:?}", server_entity, entity, confirmed);
                    action_diff_buffer.add_to_message(
                        &mut message,
                        tick,
                        message_len,
                        InputTarget::Entity(server_entity),
                    );
                }
            } else {
                debug!("not sending inputs because couldnt find server entity");
            }
        }

        action_diff_buffer.pop(interpolation_tick);
    }
    for (entity, mut input_buffer) in input_buffer_query.iter_mut() {
        trace!(
            ?tick,
            ?entity,
            "Preparing input message with buffer: {}",
            input_buffer.as_ref()
        );
        input_buffer.pop(interpolation_tick);
        trace!("input buffer len: {:?}", input_buffer.buffer.len());
    }
    if let Some(mut action_diff_buffer) = global_action_diff_buffer {
        action_diff_buffer.add_to_message(&mut message, tick, message_len, InputTarget::Global);
        action_diff_buffer.pop(interpolation_tick);
    }
    if let Some(mut input_buffer) = global_input_buffer {
        input_buffer.pop(interpolation_tick);
    }

    // all inputs are absent
    // TODO: should we provide variants of each user-facing function, so that it pushes the error
    //  to the ConnectionEvents?
    if !message.is_empty() {
<<<<<<< HEAD
        info!(
=======
        trace!(
>>>>>>> ef2bb3c6
            action = ?A::short_type_path(),
            ?tick,
            "sending input message: {:?}",
            message.diffs
        );
        client
            .send_message::<InputChannel, InputMessage<A>>(message)
            .unwrap_or_else(|err| {
                error!("Error while sending input message: {:?}", err);
            })
    }

    // NOTE: actually we keep the input values! because they might be needed when we rollback for client prediction
    // TODO: figure out when we can delete old inputs. Basically when the oldest prediction group tick has passed?
    //  maybe at interpolation_tick(), since it's before any latest server update we receive?
}

// TODO: should run this only for entities with InputMap?
/// Generates an [`Events`] stream of [`ActionDiff`] from [`ActionState`]
///
/// We run this in the PreUpdate stage so that we generate diffs even if the frame has no fixed-update schedule
pub fn generate_action_diffs<A: LeafwingUserAction>(
    config: Res<LeafwingInputConfig<A>>,
    action_state: Option<ResMut<ActionState<A>>>,
    action_state_query: Query<(Entity, &ActionState<A>)>,
    mut action_diffs: EventWriter<ActionDiffEvent<A>>,
    mut previous_values: Local<HashMap<A, HashMap<Option<Entity>, f32>>>,
    mut previous_axis_pairs: Local<HashMap<A, HashMap<Option<Entity>, Vec2>>>,
) {
    // we use None to represent the global ActionState
    let action_state_iter = action_state_query
        .iter()
        .map(|(entity, action_state)| (Some(entity), action_state))
        .chain(
            action_state
                .as_ref()
                .map(|action_state| (None, action_state.as_ref())),
        );
    for (maybe_entity, action_state) in action_state_iter {
        let mut diffs = vec![];
        // TODO: optimize config.send_diffs_only at compile time?
        if config.send_diffs_only {
            for action in action_state.get_just_pressed() {
                match action_state.action_data(action.clone()).axis_pair {
                    Some(axis_pair) => {
                        diffs.push(ActionDiff::AxisPairChanged {
                            action: action.clone(),
                            axis_pair: axis_pair.into(),
                        });
                        previous_axis_pairs
                            .raw_entry_mut()
                            .from_key(&action)
                            .or_insert_with(|| (action.clone(), HashMap::default()))
                            .1
                            .insert(maybe_entity, axis_pair.xy());
                    }
                    None => {
                        let value = action_state.value(action.clone());
                        diffs.push(if value == 1. {
                            ActionDiff::Pressed {
                                action: action.clone(),
                            }
                        } else {
                            ActionDiff::ValueChanged {
                                action: action.clone(),
                                value,
                            }
                        });
                        previous_values
                            .raw_entry_mut()
                            .from_key(&action)
                            .or_insert_with(|| (action.clone(), HashMap::default()))
                            .1
                            .insert(maybe_entity, value);
                    }
                }
            }
        }
        for action in action_state.get_pressed() {
            if config.send_diffs_only {
                if action_state.just_pressed(action.clone()) {
                    continue;
                }
            }
            match action_state.action_data(action.clone()).axis_pair {
                Some(axis_pair) => {
                    if config.send_diffs_only {
                        let previous_axis_pairs =
                            previous_axis_pairs.entry(action.clone()).or_default();

                        if let Some(previous_axis_pair) = previous_axis_pairs.get(&maybe_entity) {
                            if *previous_axis_pair == axis_pair.xy() {
                                continue;
                            }
                        }
                        previous_axis_pairs.insert(maybe_entity, axis_pair.xy());
                    }
                    diffs.push(ActionDiff::AxisPairChanged {
                        action: action.clone(),
                        axis_pair: axis_pair.into(),
                    });
                }
                None => {
                    let value = action_state.value(action.clone());
                    if config.send_diffs_only {
                        let previous_values = previous_values.entry(action.clone()).or_default();

                        if let Some(previous_value) = previous_values.get(&maybe_entity) {
                            if *previous_value == value {
                                trace!(?action, "Same value as last time; not sending diff");
                                continue;
                            }
                        }
                        previous_values.insert(maybe_entity, value);
                    }
                    diffs.push(if value == 1. && !config.send_diffs_only {
                        ActionDiff::Pressed {
                            action: action.clone(),
                        }
                    } else {
                        ActionDiff::ValueChanged {
                            action: action.clone(),
                            value,
                        }
                    });
                }
            }
        }
        let release_diffs = if config.send_diffs_only {
            action_state.get_just_released()
        } else {
            action_state.get_released()
        };
        for action in release_diffs {
            diffs.push(ActionDiff::Released {
                action: action.clone(),
            });
            if config.send_diffs_only {
                if let Some(previous_axes) = previous_axis_pairs.get_mut(&action) {
                    previous_axes.remove(&maybe_entity);
                }
                if let Some(previous_values) = previous_values.get_mut(&action) {
                    previous_values.remove(&maybe_entity);
                }
            }
        }

        if !diffs.is_empty() {
            debug!(?maybe_entity, "writing action diffs: {:?}", diffs);
            action_diffs.send(ActionDiffEvent {
                owner: maybe_entity,
                action_diff: diffs,
            });
        }
    }
}<|MERGE_RESOLUTION|>--- conflicted
+++ resolved
@@ -212,11 +212,7 @@
                 prepare_input_message::<P, A>
                     .in_set(InputSystemSet::SendInputMessage)
                     .run_if(client_is_synced::<P>),
-<<<<<<< HEAD
-                add_action_state_buffer_for_new_input_map::<A>,
-=======
                 add_action_state_buffer_added_input_map::<A>,
->>>>>>> ef2bb3c6
             ),
         );
     }
@@ -232,16 +228,6 @@
     SendInputMessage,
 }
 
-<<<<<<< HEAD
-fn add_action_state_buffer_for_new_input_map<A: LeafwingUserAction>(
-    mut commands: Commands,
-    input_map_query: Query<Entity, (Added<InputMap<A>>, With<ActionState<A>>)>,
-) {
-    for entity in input_map_query.iter() {
-        trace!(?entity, "adding actions state buffer");
-        // TODO: THIS SHOULD ONLY BE FOR THE ENTITIES CONTROLLED BY THE CLIENT, SO MAYBE ADD THEM MANUALLY?
-        //   BECAUSE WHEN PREDICTING OTHER PLAYERS, WE DO NOT WANT TO ADD THE ACTION STATE BUFFER
-=======
 fn add_action_state_buffer_added_input_map<A: LeafwingUserAction>(
     mut commands: Commands,
     entities: Query<
@@ -258,7 +244,6 @@
 
     for entity in entities.iter() {
         debug!("added action state buffer");
->>>>>>> ef2bb3c6
         commands.entity(entity).insert((
             InputBuffer::<A>::default(),
             ActionDiffBuffer::<A>::default(),
@@ -276,19 +261,7 @@
         (
             Added<ActionState<A>>,
             With<InputMap<A>>,
-<<<<<<< HEAD
-            // Or<(With<Predicted>, With<ShouldBePredicted>)>,
-        ),
-    >,
-    other_entities: Query<
-        Entity,
-        (
-            Added<ActionState<A>>,
-            Without<Predicted>,
-            Without<ShouldBePredicted>,
-=======
             Without<InputBuffer<A>>, // Or<(With<Predicted>, With<ShouldBePredicted>)>,
->>>>>>> ef2bb3c6
         ),
     >,
     // other_entities: Query<
@@ -596,11 +569,7 @@
     // TODO: should we provide variants of each user-facing function, so that it pushes the error
     //  to the ConnectionEvents?
     if !message.is_empty() {
-<<<<<<< HEAD
-        info!(
-=======
         trace!(
->>>>>>> ef2bb3c6
             action = ?A::short_type_path(),
             ?tick,
             "sending input message: {:?}",
