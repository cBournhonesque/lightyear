--- conflicted
+++ resolved
@@ -1,12 +1,7 @@
 //! Handles spawning entities that are predicted
-<<<<<<< HEAD
-use std::any::{Any, TypeId};
-use std::hash::{BuildHasher, Hash, Hasher};
-=======
 
 use std::any::TypeId;
 use std::hash::{Hash, Hasher};
->>>>>>> 452a02a7
 
 use bevy::prelude::*;
 use serde::{Deserialize, Serialize};
