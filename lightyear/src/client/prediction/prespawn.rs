--- conflicted
+++ resolved
@@ -11,21 +11,9 @@
 use crate::client::prediction::rollback::Rollback;
 use crate::client::prediction::Predicted;
 use crate::prelude::client::PredictionSet;
-<<<<<<< HEAD
 use crate::prelude::{ComponentRegistry, Replicated, ShouldBePredicted, TickManager};
 
 use crate::shared::replication::prespawn::compute_default_hash;
-=======
-use crate::prelude::server::ControlledBy;
-use crate::prelude::{
-    ComponentRegistry, NetworkRelevanceMode, ParentSync, ReplicateHierarchy, Replicated,
-    Replicating, ReplicationTarget, ShouldBePredicted, TargetEntity, TickManager,
-};
-use crate::protocol::component::ComponentKind;
-use crate::server::relevance::immediate::CachedNetworkRelevance;
-use crate::server::replication::send::SyncTarget;
-use crate::shared::replication::components::DespawnTracker;
->>>>>>> a5cea320
 use crate::shared::sets::{ClientMarker, InternalReplicationSet};
 
 #[derive(Default)]
@@ -121,7 +109,6 @@
     ) {
         let mut prediction_manager = std::mem::take(&mut *set.p1());
         // get the rollback tick if the pre-spawned entity is being recreated during rollback!
-<<<<<<< HEAD
         let tick = tick_manager.tick_or_rollback_tick(rollback.as_ref());
         for (entity_ref, prespawn) in set.p0().iter() {
             let entity = entity_ref.id();
@@ -132,6 +119,7 @@
                         components,
                         entity_ref.archetype(),
                         tick,
+                        prespawn.user_salt,
                     );
                     // No need to set the value on the component here, we only need the value in the resource!
                     // prespawn.hash = Some(new_hash);
@@ -148,109 +136,6 @@
                     hash
                 },
             );
-=======
-        let tick = world
-            .resource::<TickManager>()
-            .tick_or_rollback_tick(world.resource::<Rollback>());
-
-        world.resource_scope(|world: &mut World, mut manager: Mut<PredictionManager>| {
-            world.resource_scope(
-                |world: &mut World, component_registry: Mut<ComponentRegistry>| {
-                    let components = world.components();
-
-                    // ignore replicated entities, we only want to iterate through entities
-                    // spawned on the client
-                    let mut pre_spawned_query = world
-                .query_filtered::<(EntityRef, Ref<PreSpawnedPlayerObject>), (Without<Replicated>, Without<Confirmed>)>();
-                    // let mut predicted_entities = vec![];
-                    for (entity_ref, prespawn) in pre_spawned_query.iter(world) {
-                        // we only care about newly-added PreSpawnedPlayerObject components
-                        // TODO shouldn't we use an Added<PreSpawnedPlayerObject> query filter?
-                        if !prespawn.is_added() {
-                            continue;
-                        }
-                        let entity = entity_ref.id();
-                        let hash = prespawn.hash.map_or_else(|| {
-                            // TODO: try EntityHasher instead since we only hash the 64 lower bits of TypeId
-                            // TODO: should I create the hasher once outside?
-
-                            // NOTE: tried
-                            // - bevy::utils::RandomState::with_seeds(1, 2, 3, 4).build_hasher();
-                            // - xxhash_rust::xxh3::Xxh3Builder::new().with_seed(1).build_hasher();
-                            // - bevy::utils::AHasher::default();
-                            // but they were not deterministic across processes
-                            let mut hasher = seahash::SeaHasher::new();
-
-                            // TODO: this only works currently for entities that are spawned during Update!
-                            //  if we want the tick to be valid, compute_hash should also be run at the end of FixedUpdate::Main
-                            //  so that we have the exact spawn tick! Solutions:
-                            //  run compute_hash in post-update as well
-                            // we include the spawn tick in the hash
-                            tick.hash(&mut hasher);
-                            //
-                            // // TODO: we only want to use components from the protocol, because server/client might use a lot of different stuff...
-                            // entity_ref.contains_type_id()
-
-                            // NOTE: we cannot call hash() multiple times because the components in the archetype
-                            //  might get iterated in any order!
-                            //  Instead we will get the sorted list of types to hash first, sorted by type_id
-                            let mut kinds_to_hash = entity_ref
-                                .archetype()
-                                .components()
-                                .filter_map(|component_id| {
-                                    if let Some(type_id) =
-                                        world.components().get_info(component_id).unwrap().type_id()
-                                    {
-                                        // ignore some book-keeping components
-                                        if type_id != TypeId::of::<NetworkRelevanceMode>()
-                                            && type_id != TypeId::of::<ReplicationTarget>()
-                                            && type_id != TypeId::of::<SyncTarget>()
-                                            && type_id != TypeId::of::<ControlledBy>()
-                                            && type_id != TypeId::of::<Replicating>()
-                                            && type_id != TypeId::of::<Replicated>()
-                                            && type_id != TypeId::of::<ReplicateToServer>()
-                                            && type_id != TypeId::of::<CachedNetworkRelevance>()
-                                            && type_id != TypeId::of::<NetworkRelevanceMode>()
-                                            && type_id != TypeId::of::<TargetEntity>()
-                                            && type_id != TypeId::of::<ReplicateHierarchy>()
-                                            && type_id != TypeId::of::<PreSpawnedPlayerObject>()
-                                            && type_id != TypeId::of::<ShouldBePredicted>()
-                                            && type_id != TypeId::of::<DespawnTracker>()
-                                            && type_id != TypeId::of::<ParentSync>()
-                                        {
-                                            return component_registry.kind_map.net_id(&ComponentKind::from(type_id)).copied();
-                                        }
-                                    }
-                                    None
-                                })
-                                .collect::<Vec<_>>();
-                            kinds_to_hash.sort();
-                            kinds_to_hash.into_iter().for_each(|kind| {
-                                trace!(?kind, "using kind for hash");
-                                kind.hash(&mut hasher)
-                            });
-                            // if a user salt is provided, hash after the sorted component list
-                            if let Some(salt) = prespawn.user_salt {
-                                salt.hash(&mut hasher);
-                            }
-
-                            // No need to set the value on the component here, we only need the value in the resource!
-                            // prespawn.hash = Some(hasher.finish());
-
-                            let new_hash = hasher.finish();
-                            debug!(?entity, ?tick, hash = ?new_hash, "computed spawn hash for entity");
-                            new_hash
-                        },
-                        |hash| {
-                            trace!(
-                                ?entity,
-                                ?tick,
-                                ?hash,
-                                "the hash has already been computed for the entity!"
-                            );
-                            hash
-                        });
->>>>>>> a5cea320
 
             // check if we can match with an existing server entity that was received
             // before the client entity was spawned
@@ -429,9 +314,6 @@
 #[derive(
     Component, Serialize, Deserialize, Default, Debug, Copy, Clone, PartialEq, Eq, Reflect,
 )]
-<<<<<<< HEAD
-=======
-#[component(storage = "SparseSet")]
 /// Added to indicate the client has prespawned the predicted version of this entity.
 ///
 /// ```rust,ignore
@@ -446,7 +328,6 @@
 /// let custom_hash: u64 = compute_hash();
 /// PreSpawnedPlayerObject::new(hash);
 /// ``````
->>>>>>> a5cea320
 pub struct PreSpawnedPlayerObject {
     /// The hash that will identify the spawned entity
     /// By default, if the hash is not set, it will be generated from the entity's archetype (list of components) and spawn tick
