//! Handles spawning entities that are predicted
use bevy::ecs::component::Components;
use bevy::prelude::*;
use serde::{Deserialize, Serialize};
use tracing::{debug, trace};

use crate::client::components::Confirmed;
use crate::client::connection::ConnectionManager;
use crate::client::events::ComponentInsertEvent;
use crate::client::prediction::resource::PredictionManager;
use crate::client::prediction::rollback::Rollback;
use crate::client::prediction::Predicted;
use crate::prelude::client::PredictionSet;
use crate::prelude::{ComponentRegistry, Replicated, ShouldBePredicted, TickManager};

use crate::shared::replication::prespawn::compute_default_hash;
use crate::shared::sets::{ClientMarker, InternalReplicationSet};

#[derive(Default)]
pub(crate) struct PreSpawnedPlayerObjectPlugin;

#[derive(SystemSet, Debug, Hash, PartialEq, Eq, Clone, Copy)]
pub enum PreSpawnedPlayerObjectSet {
    // PreUpdate Sets
    /// When we receive an entity from the server that contains the [`PreSpawnedPlayerObject`] component,
    /// that means that it was already spawned on the client.
    /// Do the matching process to find the corresponding client entity
    Spawn,
    // PostUpdate Sets
    /// Add the necessary information to the PrePrediction component (before replication)
    /// Clean up the PreSpawnedPlayerObject entities for which we couldn't find a mapped server entity
    CleanUp,
}

impl Plugin for PreSpawnedPlayerObjectPlugin {
    fn build(&self, app: &mut App) {
        app.configure_sets(
            PreUpdate,
            PreSpawnedPlayerObjectSet::Spawn.in_set(PredictionSet::SpawnPrediction),
        );
        app.configure_sets(
            PostUpdate,
            PreSpawnedPlayerObjectSet::CleanUp.in_set(PredictionSet::All),
        );
        app.configure_sets(
            FixedPostUpdate,
            // we run the prespawn hash at FixedUpdate AND PostUpdate (to handle entities spawned during Update)
            // TODO: entities spawned during update might have a tick that is off by 1 or more...
            //  account for this when setting the hash?
            // NOTE: we need to call this before SpawnHistory otherwise the history would affect the hash.
            // TODO: find a way to exclude predicted history from the hash
            InternalReplicationSet::<ClientMarker>::SetPreSpawnedHash
                .in_set(PredictionSet::All)
                .before(PredictionSet::SpawnHistory),
        );

        app.add_systems(
            PreUpdate,
            // we first try to see if the entity was a PreSpawnedPlayerObject
            // if we couldn't match it then the component gets removed and then should we try the normal spawn-prediction flow
            // TODO: or should we just consider that there was an error, and not go through the normal prediction flow?
            (Self::match_with_received_server_entity, apply_deferred)
                .chain()
                .in_set(PreSpawnedPlayerObjectSet::Spawn),
        );
        app.add_systems(
            FixedPostUpdate,
            // compute hashes for all pre-spawned player objects
            Self::compute_prespawn_hash
                .in_set(InternalReplicationSet::<ClientMarker>::SetPreSpawnedHash),
        );

        app.add_systems(
            PostUpdate,
            (
                Self::pre_spawned_player_object_cleanup.in_set(PreSpawnedPlayerObjectSet::CleanUp),
                // TODO: right now we only support pre-spawning during FixedUpdate::Main because we need the exact
                //  tick to compute the hash
                // compute hashes for all pre-spawned player objects
                // Self::compute_prespawn_hash
                //     .in_set(InternalReplicationSet::<ClientMarker>::SetPreSpawnedHash),
            ),
        );
    }
}

impl PreSpawnedPlayerObjectPlugin {
    /// Compute the hash of the prespawned entity by hashing the type of all its components along with the tick at which it was created
    pub(crate) fn compute_prespawn_hash(
        // ignore replicated entities, we only want to iterate through entities spawned on the client
        // directly
        // we need a param-set because of https://github.com/bevyengine/bevy/issues/7255
        // (entity-mut conflicts with resources)
        mut set: ParamSet<(
            Query<
                (EntityRef, &PreSpawnedPlayerObject),
                (
                    Without<Replicated>,
                    Without<Confirmed>,
                    Added<PreSpawnedPlayerObject>,
                ),
            >,
            ResMut<PredictionManager>,
        )>,
        component_registry: Res<ComponentRegistry>,
        tick_manager: Res<TickManager>,
        rollback: Res<Rollback>,
        components: &Components,
    ) {
        let mut prediction_manager = std::mem::take(&mut *set.p1());
        // get the rollback tick if the pre-spawned entity is being recreated during rollback!
        let tick = tick_manager.tick_or_rollback_tick(rollback.as_ref());
        for (entity_ref, prespawn) in set.p0().iter() {
            let entity = entity_ref.id();
            let hash = prespawn.hash.map_or_else(
                || {
                    let new_hash = compute_default_hash(
                        &component_registry,
                        components,
                        entity_ref.archetype(),
                        tick,
                        prespawn.user_salt,
                    );
                    // No need to set the value on the component here, we only need the value in the resource!
                    // prespawn.hash = Some(new_hash);
                    debug!(?entity, ?tick, hash = ?new_hash, "computed spawn hash for entity");
                    new_hash
                },
                |hash| {
                    trace!(
                        ?entity,
                        ?tick,
                        ?hash,
                        "the hash has already been computed for the entity!"
                    );
                    hash
                },
            );

            // check if we can match with an existing server entity that was received
            // before the client entity was spawned
            // this could happen if we are predicting remote players:
            // - client 1 presses input and spawns a prespawned-object
            // - the pre-spawned object AND the input are replicated to player 2
            // - player 2 receives BOTH the replicated object and the input, and spawns a duplicate object

            // TODO: what to do in multiple entities share the same hash?
            //  just match a random one of them? or should the user have a more precise hash?
            prediction_manager
                .prespawn_hash_to_entities
                .entry(hash)
                .or_default()
                .push(entity);
            // add a timer on the entity so that it gets despawned if the interpolation tick
            // reaches it without matching with any server entity
            prediction_manager.prespawn_tick_to_hash.push(tick, hash);
            // predicted_entities.push(entity);
        }

        *set.p1() = prediction_manager;

        // NOTE: originally I wanted to remove PreSpawnedPlayerObject here because I wanted to call `compute_hash`
        // at PostUpdate, which would run twice (at the end of FixedUpdate and at PostUpdate)
        // But actually we need the component to be present so that we spawn a ComponentHistory

        // for entity in predicted_entities {
        //     info!("remove PreSpawnedPlayerObject");
        //     // we stored the relevant information in the PredictionManager resource
        //     // so we can remove the component here
        //     world.entity_mut(entity).remove::<PreSpawnedPlayerObject>();
        // }
    }

    // TODO: should we require that ShouldBePredicted is present on the entity?
    /// When we receive an entity from the server that contains the PreSpawnedPlayerObject component,
    /// that means that we already spawned it on the client.
    /// Try to match which client entity it is and take authority over it.
    /// TODO WARNING see duplicated logic in server/prediction.rs compute_hash
    pub(crate) fn match_with_received_server_entity(
        mut commands: Commands,
        connection: Res<ConnectionManager>,
        mut manager: ResMut<PredictionManager>,
        // TODO: replace with Query<&PreSpawnedPlayerObject, Added<Replicating>> ?
        mut events: EventReader<ComponentInsertEvent<PreSpawnedPlayerObject>>,
        query: Query<&PreSpawnedPlayerObject>,
    ) {
        for event in events.read() {
            let confirmed_entity = event.entity();
            // we handle the PreSpawnedPlayerObject hash in this system and don't need it afterwards
            commands
                .entity(confirmed_entity)
                .remove::<PreSpawnedPlayerObject>();
            let server_prespawn = query.get(confirmed_entity).unwrap();

            let Some(server_hash) = server_prespawn.hash else {
                error!("Received a PreSpawnedPlayerObject entity from the server without a hash");
                continue;
            };
            let Some(mut client_entity_list) =
                manager.prespawn_hash_to_entities.remove(&server_hash)
            else {
                debug!(?server_hash, "Received a PreSpawnedPlayerObject entity from the server with a hash that does not match any client entity");
                // remove the PreSpawnedPlayerObject so that the entity can be normal-predicted
                commands
                    .entity(confirmed_entity)
                    .remove::<PreSpawnedPlayerObject>();
                continue;
            };

            // if there are multiple entities, we will use the first one
            let client_entity = client_entity_list.pop().unwrap();
            debug!("found a client pre-spawned entity corresponding to server pre-spawned entity! Spawning/finding a Predicted entity for it {}", server_hash);

            // we found the corresponding client entity!
            // 1.a if the client_entity exists, remove the PreSpawnedPlayerObject component from the client entity
            //  and add a Predicted component to it
            let predicted_entity =
                if let Some(mut entity_commands) = commands.get_entity(client_entity) {
                    debug!("re-using existing entity");
                    entity_commands
                        .remove::<PreSpawnedPlayerObject>()
                        .insert(Predicted {
                            confirmed_entity: Some(confirmed_entity),
                        });
                    client_entity
                } else {
                    debug!("spawning new entity");
                    // 1.b if the client_entity does not exist, re-create it (because server has authority)
                    commands
                        .spawn(Predicted {
                            confirmed_entity: Some(confirmed_entity),
                        })
                        .id()
                };

            // 2. assign Confirmed to the server entity's counterpart, and remove PreSpawnedPlayerObject
            // get the confirmed tick for the entity
            // if we don't have it, something has gone very wrong
            let confirmed_tick = connection
                .replication_receiver
                .get_confirmed_tick(confirmed_entity)
                .unwrap();
            commands
                .entity(confirmed_entity)
                .insert(Confirmed {
                    predicted: Some(predicted_entity),
                    interpolated: None,
                    tick: confirmed_tick,
                })
                // remove ShouldBePredicted so that we don't spawn another Predicted entity
                .remove::<(PreSpawnedPlayerObject, ShouldBePredicted)>();
            debug!(
                "Added/Spawned the Predicted entity: {:?} for the confirmed entity: {:?}",
                predicted_entity, confirmed_entity
            );

            // 3. re-add the remaining entities in the map
            if !client_entity_list.is_empty() {
                manager
                    .prespawn_hash_to_entities
                    .insert(server_hash, client_entity_list);
            }
        }
    }

    /// Cleanup the client prespawned entities for which we couldn't find a mapped server entity
    pub(crate) fn pre_spawned_player_object_cleanup(
        mut commands: Commands,
        tick_manager: Res<TickManager>,
        connection: Res<ConnectionManager>,
        mut manager: ResMut<PredictionManager>,
    ) {
        let tick = tick_manager.tick();
        // TODO: why is interpolation tick not good enough and we need to use an earlier tick?
        // TODO: for some reason at interpolation_tick we often haven't received the update from the server yet!
        //  use a tick that it's even more in the past
        let interpolation_tick = connection.sync_manager.interpolation_tick(&tick_manager);
        trace!(
            ?tick,
            ?interpolation_tick,
            "cleaning up prespawned player objects"
        );
        // NOTE: cannot assert because of tick_wrap tests
        // assert!(
        //     tick >= interpolation_tick,
        //     "tick {:?} should be greater than interpolation_tick {:?}",
        //     tick,
        //     interpolation_tick
        // );
        let tick_diff = (tick - interpolation_tick).saturating_mul(2) as u16;
        let past_tick = tick - tick_diff;
        // remove all the prespawned entities that have not been matched with a server entity
        for (_, hash) in manager.prespawn_tick_to_hash.drain_until(&past_tick) {
            manager
                .prespawn_hash_to_entities
                .remove(&hash)
                .iter()
                .flatten()
                .for_each(|entity| {
                    if let Some(entity_commands) = commands.get_entity(*entity) {
                        trace!(
                            ?tick,
                            ?entity,
                            "Cleaning up prespawned player object up to past tick: {:?}",
                            past_tick
                        );
                        entity_commands.despawn_recursive();
                    }
                });
        }
    }
}

#[derive(
    Component, Serialize, Deserialize, Default, Debug, Copy, Clone, PartialEq, Eq, Reflect,
)]
/// Added to indicate the client has prespawned the predicted version of this entity.
///
/// ```rust,ignore
/// // Default hashing implementation: (tick + components)
/// PreSpawnedPlayerObject::default();
///
/// // Default hashing implementation with additional user-provided salt:
/// let client_id: u64 = 12345;
/// PreSpawnedPlayerObject::default_with_salt(client_id);
///
/// // User-provided custom hash
/// let custom_hash: u64 = compute_hash();
/// PreSpawnedPlayerObject::new(hash);
/// ``````
#[reflect(Component)]
pub struct PreSpawnedPlayerObject {
    /// The hash that will identify the spawned entity
    /// By default, if the hash is not set, it will be generated from the entity's archetype (list of components) and spawn tick
    /// Otherwise you can manually set it to a value that will be the same on both the client and server
    pub hash: Option<u64>,
    /// An optional extra value that will be passed to the hasher as part of the default hashing algorithm
    ///
    /// Since the default hash uses the tick and components, a useful addition is the client id, to
    /// distinguish between bullets spawned on the same tick, but by different players.
    #[serde(skip)]
    pub user_salt: Option<u64>,
    //
    // pub conflict_resolution: ConflictResolution,
}

impl PreSpawnedPlayerObject {
    /// You specify the hash yourself, default hasher not used.
    pub fn new(hash: u64) -> Self {
        Self {
            hash: Some(hash),
            user_salt: None,
        }
    }
    /// Uses default hasher with additional `salt`.
    pub fn default_with_salt(salt: u64) -> Self {
        Self {
            hash: None,
            user_salt: Some(salt),
        }
    }
}

// pub enum ClientNoMatchHandling {
//     /// If we don't get any server-entity that matches this prespawned player object, then we despawn it on the client
//     /// Once we are sure that we won't get any more server updates for that entity
//     /// (i.e. once interpolation_tick is reached)
//     Despawn,
//
//     /// Even if we don't get any server-entity that matches this prespawned player object, we don't bother despawning it
//     /// and we just leave it as is
//     Allow,
// }
//
// pub enum ServerNoMatchHandling {
//     /// If the server sends an entity that doesn't match any existing client prespawned player object, we consider that the server
//     /// entity is still valid and we spawn a Predicted entity for it.
//     ForcePrediction,
// }

// pub enum ConflictResolution {
//     /// If we don't get any server-entity that matches this prespawned player object, then we despawn it on the client
//     /// Once we are sure that we won't get any more server updates for that entity
//     /// (i.e. once interpolation_tick is reached)
//     DespawnClient,
//     /// If the server sends us an entity that doesn't match any client prespawned player object, we consider that the entity
//     /// should still be predicted normally.
//     AllowDuplicate,
// }

// TODO: maybe provide a prediction_spawn command instead of running the `compute_hash` in both FixedUpdate and PostUpdate?

// /// This command must be used to spawn predicted entities
// /// - It will insert the
// /// - If the entity is confirmed, we despawn both the predicted and confirmed entities
// pub struct PredictionSpawnCommand {
//     entity: Entity,
//     _marker: PhantomData,
// }
//
// impl Command for PredictionSpawnCommand {
//     fn apply(self, world: &mut World) {
//         todo!()
//     }
// }
//
// pub trait PredictionSpawnCommandsExt {
//     fn prediction_spawn(&mut self);
//
// }
// impl PredictionSpawnCommandsExt for EntityCommands<'_, '_, '_> {
//     fn prediction_spawn(&mut self, pre) {
//         let entity = self.id();
//         self.commands().add(PredictionDespawnCommand {
//             entity,
//             _marker: PhantomData::,
//         })
//     }
// }

// At the end of Update, maintain a HashMap from hash -> entity for the client-side pre-spawned entities
// when we get a server entity with PreSpawned

// pub enum PredictedMode {
//     /// The entity is spawned on the server and then replicated to the client, which will spawn a Confirmed and a Predicted entity
//     FromServer,
//     /// The entity is spawned on the client, which will send a message to the server to tell it to spawn an entity.

//     /// The client can predict-spawn an entity, and it expects the server to also spawn the same entity when it receives
//     /// the information about the first entity.
//     /// Then the server replicates back its spawned entity to the client, and grabs authority over the entity.
//     /// All inputs that act on the entity after its spawned will be sent to the server.
//     PreSpawnedUserControlled {
//         /// the client entity that was pre-spawned and will be sent to the server
//         client_entity: Option<Entity>,
//         /// this is set by the server to know which client did the pre-prediction (in case the client is running
//         /// prediction for other client's entities as well)
//         client_id: Option<ClientId>,
//     },
//     /// The entity is created on both the client (in the predicted-timeline) and server side, preferably with the same system.
//     /// (for example a bullet that is shot by the player)
//     /// When the server replicates the bullet to the client, it finds the corresponding client prespawned entity and takes authority over it.
//     PreSpawnedPlayerObject {
//         /// Hash that will identify the entity
//         hash: u64,
//     },
// }

#[cfg(test)]
mod tests {
    use crate::client::prediction::predicted_history::{ComponentState, PredictionHistory};
    use crate::client::prediction::resource::PredictionManager;
<<<<<<< HEAD
    use bevy::prelude::{default, Entity, With};
=======
    use bevy::prelude::{default, Entity, Resource, With};
>>>>>>> 75c6cfa7

    use crate::prelude::client::Confirmed;
    use crate::prelude::server::{Replicate, SyncTarget};
    use crate::prelude::*;
    use crate::tests::protocol::*;
    use crate::tests::stepper::BevyStepper;
    use crate::utils::ready_buffer::ItemWithReadyKey;

    #[test]
    fn test_compute_hash() {
        let mut stepper = BevyStepper::default();

        // check default compute hash, with multiple entities sharing the same tick
        let entity_1 = stepper
            .client_app
            .world_mut()
            .spawn((
                ComponentSyncModeFull(1.0),
                PreSpawnedPlayerObject::default(),
            ))
            .id();
        let entity_2 = stepper
            .client_app
            .world_mut()
            .spawn((
                ComponentSyncModeFull(1.0),
                PreSpawnedPlayerObject::default(),
            ))
            .id();
        stepper.frame_step();

        let current_tick = stepper.client_app.world().resource::<TickManager>().tick();
        let prediction_manager = stepper.client_app.world().resource::<PredictionManager>();
        let expected_hash: u64 = 1572575978495317502;
        assert_eq!(
            prediction_manager
                .prespawn_hash_to_entities
                .get(&expected_hash)
                .unwrap()
                .len(),
            2
        );
        assert_eq!(
            prediction_manager.prespawn_tick_to_hash.heap.peek(),
            Some(&ItemWithReadyKey {
                key: current_tick,
                item: expected_hash,
            })
        );

        // check that a PredictionHistory got added to the entity
        assert_eq!(
            stepper
                .client_app
                .world()
                .entity(entity_1)
                .get::<PredictionHistory<ComponentSyncModeFull>>()
                .unwrap()
                .buffer
                .heap
                .peek(),
            Some(&ItemWithReadyKey {
                key: current_tick,
                item: ComponentState::Updated(ComponentSyncModeFull(1.0)),
            })
        );
    }

    /// Client and server run the same system to prespawn an entity
    /// The pre-spawn somehow fails on the client.
    /// The server should spawn the entity, it gets spawned to the client.
    /// The client spawns a Predicted version of the entity.
    #[test]
    fn test_prespawn_client_missing() {
        let mut stepper = BevyStepper::default();

        let server_entity = stepper
            .server_app
            .world_mut()
            .spawn(Replicate {
                sync: SyncTarget {
                    prediction: NetworkTarget::All,
                    ..default()
                },
                ..default()
            })
            .id();
        stepper.frame_step();
        stepper.frame_step();
        let (client_confirmed, confirmed) = stepper
            .client_app
            .world_mut()
            .query_filtered::<(Entity, &Confirmed), With<Replicated>>()
            .single(stepper.client_app.world());
        let client_predicted = confirmed.predicted.unwrap();

        // run prespawned entity on server.
        // for some reason the entity is not spawned on the client
        let server_entity_2 = stepper
            .server_app
            .world_mut()
            .spawn((
                Replicate {
                    sync: SyncTarget {
                        prediction: NetworkTarget::All,
                        ..default()
                    },
                    ..default()
                },
                PreSpawnedPlayerObject::default(),
                ComponentMapEntities(server_entity),
            ))
            .id();
        stepper.frame_step();
        stepper.frame_step();

        // We couldn't match the entity based on hash
        // So we should have just spawned a predicted entity
        let client_confirmed_2 = stepper
            .client_app
            .world()
            .resource::<client::ConnectionManager>()
            .replication_receiver
            .remote_entity_map
            .get_local(server_entity_2)
            .expect("entity was not replicated to client");
        // it should have a predicted entity
        let client_predicted_2 = stepper
            .client_app
            .world()
            .get::<Confirmed>(client_confirmed_2)
            .unwrap()
            .predicted
            .unwrap();

        // the MapEntities component should have been mapped to confirmed
        assert_eq!(
            stepper
                .client_app
                .world()
                .get::<ComponentMapEntities>(client_confirmed_2)
                .unwrap()
                .0,
            client_confirmed
        );
        // the MapEntities component on the predicted entity should have been mapped to predicted
        assert_eq!(
            stepper
                .client_app
                .world()
                .get::<ComponentMapEntities>(client_predicted_2)
                .unwrap()
                .0,
            client_predicted
        );
    }
}<|MERGE_RESOLUTION|>--- conflicted
+++ resolved
@@ -450,11 +450,7 @@
 mod tests {
     use crate::client::prediction::predicted_history::{ComponentState, PredictionHistory};
     use crate::client::prediction::resource::PredictionManager;
-<<<<<<< HEAD
     use bevy::prelude::{default, Entity, With};
-=======
-    use bevy::prelude::{default, Entity, Resource, With};
->>>>>>> 75c6cfa7
 
     use crate::prelude::client::Confirmed;
     use crate::prelude::server::{Replicate, SyncTarget};
