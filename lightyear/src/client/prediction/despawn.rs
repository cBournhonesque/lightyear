use bevy::ecs::system::EntityCommands;
<<<<<<< HEAD
use bevy::prelude::{
    Command, Commands, Component, Entity, OnRemove, Query, Reflect, ReflectComponent, Res, Trigger,
    With, Without, World,
};
=======
use bevy::ecs::world::Command;
use bevy::prelude::*;
>>>>>>> f677ed9d
use tracing::{debug, error, trace};

use crate::client::components::{ComponentSyncMode, Confirmed, SyncComponent};
use crate::client::prediction::Predicted;
use crate::prelude::{
    AppIdentityExt, ComponentRegistry, PreSpawnedPlayerObject, ShouldBePredicted, TickManager,
};
use crate::shared::tick_manager::Tick;

// - TODO: despawning another client entity as a consequence from prediction, but we want to roll that back:
//   - maybe we don't do it, and we wait until we are sure (confirmed despawn) before actually despawning the entity

/// This command must be used to despawn the predicted or confirmed entity.
/// - If the entity is predicted, it can still be re-created if we realize during a rollback that it should not have been despawned.
pub struct PredictionDespawnCommand {
    entity: Entity,
}

#[derive(Component, PartialEq, Debug, Reflect)]
#[reflect(Component)]
pub(crate) struct PredictionDespawnMarker {
    // TODO: do we need this?
    death_tick: Tick,
}

impl Command for PredictionDespawnCommand {
    fn apply(self, world: &mut World) {
        let tick_manager = world.get_resource::<TickManager>().unwrap();
        let current_tick = tick_manager.tick();

        // if we are in host server mode, there is no rollback so we can despawn the entity immediately
<<<<<<< HEAD
        if world.resource::<ClientConfig>().shared.mode == Mode::HostServer {
            world.entity_mut(self.entity).despawn();
=======
        if world.is_host_server() {
            world.entity_mut(self.entity).despawn_recursive();
            return;
>>>>>>> f677ed9d
        }

        if let Ok(mut entity) = world.get_entity_mut(self.entity) {
            if entity.get::<Predicted>().is_some()
                || entity.get::<ShouldBePredicted>().is_some()
                // see https://github.com/cBournhonesque/lightyear/issues/818
                || entity.get::<PreSpawnedPlayerObject>().is_some()
            {
                // if this is a predicted or pre-predicted entity, do not despawn the entity immediately but instead
                // add a PredictionDespawn component to it to mark that it should be despawned as soon
                // as the confirmed entity catches up to it
                trace!("inserting prediction despawn marker");
                entity.insert(PredictionDespawnMarker {
                    // TODO: death_tick can be removed
                    //  - we can just wait until until the confirmed entity catches up and gets despawned as well
                    death_tick: current_tick,
                });
                // TODO: if we want the death to be immediate on predicted,
                //  we should despawn all components immediately (except Predicted and History)
            } else if let Some(confirmed) = entity.get::<Confirmed>() {
                // TODO: actually we should never despawn directly on the client a Confirmed entity
                //  it should only get despawned when replicating!
                entity.despawn();
            } else {
                error!("This command should only be called for predicted entities!");
            }
        }
    }
}

pub trait PredictionDespawnCommandsExt {
    fn prediction_despawn(&mut self);
}
impl PredictionDespawnCommandsExt for EntityCommands<'_> {
    fn prediction_despawn(&mut self) {
        let entity = self.id();
        self.commands().queue(PredictionDespawnCommand { entity })
    }
}

/// Despawn predicted entities when the confirmed entity gets despawned
pub(crate) fn despawn_confirmed(
    trigger: Trigger<OnRemove, Confirmed>,
    query: Query<&Confirmed>,
    mut commands: Commands,
) {
    if let Some(predicted) = query.get(trigger.target()).unwrap().predicted {
        if let Some(mut entity_mut) = commands.get_entity(predicted) {
            entity_mut.despawn();
        }
    }
}

#[derive(Component)]
pub(crate) struct RemovedCache<C: Component>(pub Option<C>);

#[allow(clippy::type_complexity)]
/// Instead of despawning the entity, we remove all components except the history and the predicted marker
pub(crate) fn remove_component_for_despawn_predicted<C: SyncComponent>(
    component_registry: Res<ComponentRegistry>,
    mut commands: Commands,
    full_query: Query<Entity, (With<C>, With<PredictionDespawnMarker>)>,
    simple_query: Query<(Entity, &C), With<PredictionDespawnMarker>>,
) {
    match component_registry.prediction_mode::<C>() {
        // for full components, we can delete the component
        // it will get re-instated during rollback if the confirmed entity doesn't get despawned
        ComponentSyncMode::Full => {
            for entity in full_query.iter() {
                trace!("removing full component for prediction_despawn");
                commands.entity(entity).remove::<C>();
            }
        }
        // for simple/once components, there is no rollback, we can just cache them temporarily
        // and restore them in case of rollback
        ComponentSyncMode::Simple | ComponentSyncMode::Once => {
            for (entity, component) in simple_query.iter() {
                trace!("removing simple/once component for prediction_despawn");
                commands
                    .entity(entity)
                    .remove::<C>()
                    .insert(RemovedCache(Some(component.clone())));
            }
        }
        ComponentSyncMode::None => {}
    }
}

// TODO: compare the performance of cloning the component versus popping from the World directly
/// In case of a rollback, check if there were any entities that were predicted-despawn
/// that we need to re-instate. (all the entities that have `RemovedCache<C>` are in this scenario)
/// If we didn't need to re-instate them, the Confirmed entity would have been despawned.
///
/// Remember to reinstate components if SyncComponent != Full
pub(crate) fn restore_components_if_despawn_rolled_back<C: SyncComponent>(
    mut commands: Commands,
    mut query: Query<(Entity, &mut RemovedCache<C>), Without<C>>,
) {
    for (entity, mut cache) in query.iter_mut() {
        debug!("restoring component after rollback");
        let Some(component) = std::mem::take(&mut cache.0) else {
            debug!("could not find component");
            continue;
        };
        commands
            .entity(entity)
            .insert(component)
            .remove::<RemovedCache<C>>();
    }
}

/// Remove the despawn marker: if during rollback the entity are re-spawned, we don't want to re-despawn it again
/// PredictionDespawnMarker should only be present on the frame where we call `prediction_despawn`
pub(crate) fn remove_despawn_marker(
    mut commands: Commands,
    query: Query<Entity, With<PredictionDespawnMarker>>,
) {
    for entity in query.iter() {
        trace!("removing prediction despawn markerk");
        // SAFETY: bevy guarantees that the entity exists
        commands
            .get_entity(entity)
            .unwrap()
            .remove::<PredictionDespawnMarker>();
    }
}

#[cfg(test)]
mod tests {
    use crate::client::prediction::despawn::PredictionDespawnMarker;
    use crate::client::prediction::resource::PredictionManager;
    use crate::prelude::client::{Confirmed, PredictionDespawnCommandsExt};
    use crate::prelude::server::SyncTarget;
    use crate::prelude::{client, server, NetworkTarget};
    use crate::tests::protocol::{ComponentSyncModeFull, ComponentSyncModeSimple};
    use crate::tests::stepper::BevyStepper;
    use bevy::prelude::{default, Component};

    #[derive(Component, Debug, PartialEq)]
    struct TestComponent(usize);

    /// Test that if a predicted entity gets despawned erroneously
    /// The rollback re-adds the predicted entity.
    #[test]
    fn test_despawned_predicted_rollback() {
        let mut stepper = BevyStepper::default();

        let server_entity = stepper
            .server_app
            .world_mut()
            .spawn((
                ComponentSyncModeFull(1.0),
                ComponentSyncModeSimple(1.0),
                server::Replicate {
                    sync: SyncTarget {
                        prediction: NetworkTarget::All,
                        ..default()
                    },
                    ..default()
                },
            ))
            .id();
        stepper.frame_step();
        stepper.frame_step();
        let confirmed_entity = stepper
            .client_app
            .world()
            .resource::<client::ConnectionManager>()
            .replication_receiver
            .remote_entity_map
            .get_local(server_entity)
            .expect("entity was not replicated to client");
        // check that prediction, interpolation, controlled was handled correctly
        let confirmed = stepper
            .client_app
            .world()
            .entity(confirmed_entity)
            .get::<Confirmed>()
            .expect("Confirmed component missing");
        let predicted_entity = confirmed.predicted.unwrap();
        // try adding a non-protocol component (which could be some rendering component)
        stepper
            .client_app
            .world_mut()
            .entity_mut(predicted_entity)
            .insert(TestComponent(1));

        // despawn the predicted entity locally
        stepper
            .client_app
            .world_mut()
            .commands()
            .entity(predicted_entity)
            .prediction_despawn();
        stepper.frame_step();
        // TODO: this does not work!
        // make sure that all components have been removed
        // assert!(stepper
        //     .client_app
        //     .world()
        //     .get::<TestComponent>(predicted_entity)
        //     .is_none());
        assert!(stepper
            .client_app
            .world()
            .get_entity(predicted_entity)
            .is_ok());
        assert!(stepper
            .client_app
            .world()
            .get::<ComponentSyncModeFull>(predicted_entity)
            .is_none());
        assert!(stepper
            .client_app
            .world()
            .get::<ComponentSyncModeSimple>(predicted_entity)
            .is_none());
        // the despawn marker should be removed immediately
        assert!(stepper
            .client_app
            .world()
            .get::<PredictionDespawnMarker>(predicted_entity)
            .is_none());

        // update the server entity to trigger a rollback where the predicted entity should be 're-spawned'
        stepper
            .server_app
            .world_mut()
            .get_mut::<ComponentSyncModeFull>(server_entity)
            .unwrap()
            .0 = 2.0;
        stepper.frame_step();
        stepper.frame_step();

        assert_eq!(
            stepper
                .client_app
                .world()
                .get::<ComponentSyncModeFull>(predicted_entity)
                .unwrap(),
            &ComponentSyncModeFull(2.0)
        );
        // TODO: NON-REGISTERED COMPONENTS DO NOT WORK!
        // the non-Full components should also get restored
        // assert_eq!(
        //     stepper
        //         .client_app
        //         .world()
        //         .get::<TestComponent>(predicted_entity)
        //         .unwrap(),
        //     &TestComponent(1)
        // );
        assert_eq!(
            stepper
                .client_app
                .world()
                .get::<ComponentSyncModeSimple>(predicted_entity)
                .unwrap(),
            &ComponentSyncModeSimple(1.0)
        );
    }

    /// Check that when the confirmed entity gets despawned, the predicted entity gets despawned as well
    #[test]
    fn test_despawned_confirmed() {
        let mut stepper = BevyStepper::default();

        let server_entity = stepper
            .server_app
            .world_mut()
            .spawn((
                ComponentSyncModeFull(1.0),
                ComponentSyncModeSimple(1.0),
                server::Replicate {
                    sync: SyncTarget {
                        prediction: NetworkTarget::All,
                        ..default()
                    },
                    ..default()
                },
            ))
            .id();
        stepper.frame_step();
        stepper.frame_step();
        let confirmed_entity = stepper
            .client_app
            .world()
            .resource::<client::ConnectionManager>()
            .replication_receiver
            .remote_entity_map
            .get_local(server_entity)
            .expect("entity was not replicated to client");
        // check that prediction, interpolation, controlled was handled correctly
        let confirmed = stepper
            .client_app
            .world()
            .entity(confirmed_entity)
            .get::<Confirmed>()
            .expect("Confirmed component missing");
        let predicted_entity = confirmed.predicted.unwrap();

        // despawn the confirmed entity
        stepper.client_app.world_mut().despawn(confirmed_entity);
        stepper.frame_step();

        // check that the predicted entity got despawned
        assert!(stepper
            .client_app
            .world()
            .get_entity(predicted_entity)
            .is_err());
        // check that the confirmed to predicted map got updated
        unsafe {
            assert!(stepper
                .client_app
                .world()
                .resource::<PredictionManager>()
                .predicted_entity_map
                .get()
                .as_ref()
                .unwrap()
                .confirmed_to_predicted
                .get(&confirmed_entity)
                .is_none());
        }
    }
}<|MERGE_RESOLUTION|>--- conflicted
+++ resolved
@@ -1,13 +1,5 @@
 use bevy::ecs::system::EntityCommands;
-<<<<<<< HEAD
-use bevy::prelude::{
-    Command, Commands, Component, Entity, OnRemove, Query, Reflect, ReflectComponent, Res, Trigger,
-    With, Without, World,
-};
-=======
-use bevy::ecs::world::Command;
 use bevy::prelude::*;
->>>>>>> f677ed9d
 use tracing::{debug, error, trace};
 
 use crate::client::components::{ComponentSyncMode, Confirmed, SyncComponent};
@@ -39,14 +31,9 @@
         let current_tick = tick_manager.tick();
 
         // if we are in host server mode, there is no rollback so we can despawn the entity immediately
-<<<<<<< HEAD
-        if world.resource::<ClientConfig>().shared.mode == Mode::HostServer {
+        if world.is_host_server() {
             world.entity_mut(self.entity).despawn();
-=======
-        if world.is_host_server() {
-            world.entity_mut(self.entity).despawn_recursive();
             return;
->>>>>>> f677ed9d
         }
 
         if let Ok(mut entity) = world.get_entity_mut(self.entity) {
