//! Module to handle pre-prediction logic (entities that are created on the client first),
//! then the ownership gets transferred to the server.

use bevy::prelude::*;

use crate::client::components::Confirmed;
use crate::client::prediction::resource::PredictionManager;
use crate::client::prediction::Predicted;
use crate::client::replication::send::ReplicateToServer;
use crate::prelude::client::is_synced;
use crate::prelude::server::{ServerConfig, ServerConnections};
use crate::prelude::{
    is_host_server_ref, HasAuthority, ReplicateHierarchy, Replicating, ReplicationGroup,
    ShouldBePredicted, TickManager,
};
use crate::server::replication::send::ReplicationTarget;
use crate::shared::replication::components::PrePredicted;
use crate::shared::sets::{ClientMarker, InternalReplicationSet};

#[derive(Default)]
pub(crate) struct PrePredictionPlugin;

#[derive(SystemSet, Debug, Hash, PartialEq, Eq, Clone, Copy)]
pub enum PrePredictionSet {
    // PostUpdate Sets
    /// Remove the Replicate component from pre-predicted entities (after replication)
    Clean,
}

impl Plugin for PrePredictionPlugin {
    fn build(&self, app: &mut App) {
        app.configure_sets(
            PostUpdate,
            (
                InternalReplicationSet::<ClientMarker>::Buffer,
                PrePredictionSet::Clean
                    .in_set(InternalReplicationSet::<ClientMarker>::SendMessages),
            )
                .chain()
                .run_if(is_synced),
        );
        app.add_systems(
            PostUpdate,
            (
                // clean-up the ShouldBePredicted components after we've sent them
                Self::clean_pre_predicted_entity.in_set(PrePredictionSet::Clean),
            ), // .run_if(is_connected),
        );

        app.add_observer(Self::handle_prepredicted);
    }
}

impl PrePredictionPlugin {
    /// For pre-spawned entities, we want to stop replicating as soon as the initial spawn message has been sent to the
    /// server (to save bandwidth).
    /// The server will refuse those other updates anyway because it will take authority over the entity.
    /// Therefore we will remove the `Replicate` component right after the first time we've sent a replicating message to the
    /// server
    pub(crate) fn clean_pre_predicted_entity(
        mut commands: Commands,
        pre_predicted_entities: Query<Entity, (Added<PrePredicted>, Without<Confirmed>)>,
    ) {
        for entity in pre_predicted_entities.iter() {
            debug!(?entity, "removing replicate from pre-predicted entity");
            // remove Replicating first so that we don't replicate a despawn
            commands.entity(entity).remove::<Replicating>();
            commands.entity(entity).remove::<(
                ReplicationTarget,
                ReplicateToServer,
                ReplicationGroup,
                ReplicateHierarchy,
                HasAuthority,
            )>();
        }
    }

    /// When PrePredicted is added by the client: we spawn a Confirmed entity and update the mapping
    /// When PrePredicted is replicated from the server: we add the Predicted component
    pub(crate) fn handle_prepredicted(
        trigger: Trigger<OnAdd, PrePredicted>,
        mut commands: Commands,
        prediction_manager: Res<PredictionManager>,
        // TODO: should we fetch the value of PrePredicted to confirm that it matches what we expect?
    ) {
        let predicted_map = unsafe {
            prediction_manager
                .predicted_entity_map
                .get()
                .as_ref()
                .unwrap()
        };
        let confirmed = trigger.entity();
        // PrePredicted was replicated from the server:
        // When we receive an update from the server that confirms a pre-predicted entity,
        // we will add the Predicted component
        if let Some(&predicted) = predicted_map.confirmed_to_predicted.get(&trigger.entity()) {
            let confirmed = trigger.entity();
<<<<<<< HEAD
            debug!("Received PrePredicted entity from server. Confirmed: {confirmed:?}, Predicted: {predicted:?}");
            commands.queue(move |world: &mut World| {
=======
            info!("Received PrePredicted entity from server. Confirmed: {confirmed:?}, Predicted: {predicted:?}");
            commands.add(move |world: &mut World| {
>>>>>>> 5845699d
                world
                    .entity_mut(predicted)
                    .insert(Predicted {
                        confirmed_entity: Some(confirmed),
                    })
                    .remove::<ShouldBePredicted>();
            });
        } else {
            let predicted_entity = trigger.entity();
            // PrePredicted was added by the client:
            // Spawn a Confirmed entity and update the mapping
            commands.queue(move |world: &mut World| {
                // TODO: check host_server via sub state
                // for host-server, we don't want to spawn a separate entity because
                //  the confirmed/predicted/server entity are the same! Instead we just want
                //  to remove PrePredicted and add Predicted
                if is_host_server_ref(
                    world.get_resource_ref::<ServerConfig>(),
                    world.get_resource_ref::<ServerConnections>(),
                ) {
                    // world.entity_mut(predicted_entity).remove::<PrePredicted>();
                    world.entity_mut(predicted_entity).insert(Predicted {
                        confirmed_entity: Some(predicted_entity),
                    });
                    return;
                }

                let tick = world.resource::<TickManager>().tick();
                let confirmed_entity = world
                    .spawn(Confirmed {
                        predicted: Some(predicted_entity),
                        interpolated: None,
                        tick,
                        // tick: Tick(0),
                    })
                    .id();
                debug!("Added PrePredicted on the client. Spawning confirmed entity: {confirmed_entity:?} for pre-predicted: {predicted_entity:?}");
                world
                    .entity_mut(predicted_entity)
                    .get_mut::<PrePredicted>()
                    .unwrap()
                    .confirmed_entity = Some(confirmed_entity);
                world
                    .resource_mut::<PredictionManager>()
                    .predicted_entity_map
                    .get_mut()
                    .confirmed_to_predicted
                    .insert(confirmed_entity, predicted_entity);
            });
        }
    }
}

#[cfg(test)]
mod tests {
    use super::*;
    use crate::prelude::server;
    use crate::prelude::server::AuthorityPeer;
    use crate::prelude::{client, ClientId};
    use crate::tests::protocol::{
        ComponentSyncModeFull, ComponentSyncModeOnce, ComponentSyncModeSimple,
    };
    use crate::tests::stepper::{BevyStepper, TEST_CLIENT_ID};

    /// Simple preprediction case
    #[test]
    fn test_pre_prediction() {
        // tracing_subscriber::FmtSubscriber::builder()
        //     .with_max_level(tracing::Level::INFO)
        //     .init();
        let mut stepper = BevyStepper::default();

        // spawn a pre-predicted entity on the client

        let predicted_entity = stepper
            .client_app
            .world_mut()
            .spawn((
                client::Replicate::default(),
                ComponentSyncModeFull(1.0),
                PrePredicted::default(),
            ))
            .id();

        stepper.flush();

        // check that the confirmed entity was spawned
        let confirmed_entity = stepper
            .client_app
            .world_mut()
            .query_filtered::<Entity, With<Confirmed>>()
            .get_single(stepper.client_app.world())
            .unwrap();

        // need to step multiple times because the server entity doesn't handle messages from future ticks
        for _ in 0..10 {
            stepper.frame_step();
        }

        // check that the server has received the entity
        // (we map from confirmed to server entity because the server updates the mapping upon reception)
        let server_entity = stepper
            .server_app
            .world()
            .resource::<server::ConnectionManager>()
            .connection(ClientId::Netcode(TEST_CLIENT_ID))
            .unwrap()
            .replication_receiver
            .remote_entity_map
            .get_local(confirmed_entity)
            .unwrap();

        // check that the authority has already been changed by the server to Server
        assert_eq!(
            stepper
                .server_app
                .world()
                .get::<AuthorityPeer>(server_entity)
                .unwrap(),
            &AuthorityPeer::Server
        );
        assert_eq!(
            stepper
                .server_app
                .world()
                .get::<ComponentSyncModeFull>(server_entity)
                .unwrap()
                .0,
            1.0
        );

        // insert Replicate on the server entity
        stepper
            .server_app
            .world_mut()
            .entity_mut(server_entity)
            .insert(server::Replicate::default());

        stepper.flush();
        stepper.frame_step();
        stepper.frame_step();

        // it would be nice if the client's confirmed entity had a Replicated component
        assert!(stepper
            .client_app
            .world()
            .get::<HasAuthority>(confirmed_entity)
            .is_none());
        stepper
            .server_app
            .world_mut()
            .get_mut::<ComponentSyncModeFull>(server_entity)
            .unwrap()
            .0 = 2.0;

        stepper.frame_step();
        stepper.frame_step();
        assert_eq!(
            stepper
                .client_app
                .world()
                .get::<ComponentSyncModeFull>(confirmed_entity)
                .unwrap()
                .0,
            2.0
        );
    }

    // TODO: test that pre-predicted works in host-server mode

    /// Test that PrePredicted works if ReplicateHierarchy is present.
    /// In that case, both the parent but also the children should be pre-predicted.
    #[test]
    fn test_pre_prediction_hierarchy() {
        // tracing_subscriber::FmtSubscriber::builder()
        //     .with_max_level(tracing::Level::DEBUG)
        //     .init();
        let mut stepper = BevyStepper::default();
        let child = stepper
            .client_app
            .world_mut()
            .spawn(ComponentSyncModeOnce(0.0))
            .id();
        let parent = stepper
            .client_app
            .world_mut()
            .spawn((
                ComponentSyncModeSimple(0.0),
                client::Replicate::default(),
                PrePredicted::default(),
            ))
            .add_child(child)
            .id();

        for _ in 0..10 {
            stepper.frame_step();
        }

        // check that PrePredicted was also added on the child
        assert!(stepper
            .client_app
            .world()
            .get::<PrePredicted>(child)
            .is_some());

        // check that both the parent and the child were replicated
        let server_parent = stepper
            .server_app
            .world_mut()
            .query_filtered::<Entity, With<ComponentSyncModeSimple>>()
            .get_single(stepper.server_app.world())
            .expect("parent entity was not replicated");
        let server_child = stepper
            .server_app
            .world_mut()
            .query_filtered::<Entity, With<ComponentSyncModeOnce>>()
            .get_single(stepper.server_app.world())
            .expect("child entity was not replicated");
        assert_eq!(
            stepper
                .server_app
                .world()
                .get::<Parent>(server_child)
                .unwrap()
                .get(),
            server_parent
        );

        // add Replicate on the server side
        stepper
            .server_app
            .world_mut()
            .entity_mut(server_parent)
            .insert(server::Replicate::default());

        stepper.frame_step();
        stepper.frame_step();

        // check that the client parent and child entity both have the Predicted component, and that a confirmed entity has been spawned
        let parent_predicted = stepper.client_app.world().get::<Predicted>(parent).unwrap();
        let confirmed_entity = parent_predicted.confirmed_entity.unwrap();
        assert!(stepper
            .client_app
            .world()
            .get::<Confirmed>(confirmed_entity)
            .is_some());

        let child_predicted = stepper.client_app.world().get::<Predicted>(child).unwrap();
        let confirmed_entity = child_predicted.confirmed_entity.unwrap();
        assert!(stepper
            .client_app
            .world()
            .get::<Confirmed>(confirmed_entity)
            .is_some());
    }
}<|MERGE_RESOLUTION|>--- conflicted
+++ resolved
@@ -96,13 +96,8 @@
         // we will add the Predicted component
         if let Some(&predicted) = predicted_map.confirmed_to_predicted.get(&trigger.entity()) {
             let confirmed = trigger.entity();
-<<<<<<< HEAD
-            debug!("Received PrePredicted entity from server. Confirmed: {confirmed:?}, Predicted: {predicted:?}");
+            info!("Received PrePredicted entity from server. Confirmed: {confirmed:?}, Predicted: {predicted:?}");
             commands.queue(move |world: &mut World| {
-=======
-            info!("Received PrePredicted entity from server. Confirmed: {confirmed:?}, Predicted: {predicted:?}");
-            commands.add(move |world: &mut World| {
->>>>>>> 5845699d
                 world
                     .entity_mut(predicted)
                     .insert(Predicted {
