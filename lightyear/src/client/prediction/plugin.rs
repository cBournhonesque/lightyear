--- conflicted
+++ resolved
@@ -433,13 +433,7 @@
         );
         app.add_systems(
             FixedPostUpdate,
-<<<<<<< HEAD
-            (
-                remove_despawn_marker.in_set(PredictionSet::EntityDespawn),
-            ),
-=======
             remove_despawn_marker.in_set(PredictionSet::EntityDespawn),
->>>>>>> 8c672f2a
         );
 
         // NOTE: this needs to run in FixedPostUpdate because the order we want is (if we replicate Position):
@@ -462,11 +456,7 @@
         // );
         app.add_systems(
             FixedLast,
-<<<<<<< HEAD
-                increment_rollback_tick.in_set(PredictionSet::IncrementRollbackTick),
-=======
             increment_rollback_tick.in_set(PredictionSet::IncrementRollbackTick),
->>>>>>> 8c672f2a
         );
         app.configure_sets(
             FixedLast,
