//! This module is not related to the interpolating between server updates.
//! Instead, it is responsible for interpolating between FixedUpdate ticks during the Update state.
//!
//! Usually, the simulation is run during the FixedUpdate schedule so that it doesn't depend on frame rate.
//! This can cause some visual inconsistencies (jitter) because the frames (Update schedule) don't correspond exactly to
//! the FixedUpdate schedule: there can be frames with several fixed-update ticks, and some frames with no fixed-update ticks.
//!
//! To solve this, we will visually display the state of the game with 1 tick of delay
//! For example if on the Update state we have an overstep of 0.7 and the current tick is 10,
//! we will display the state of the game interpolated at 0.7 between tick 9 and tick 10.
//!
//! Another way to solve this would to run an extra 'partial' simulation step with 0.7 dt and use this for the visual state.
//!
//! To enable VisualInterpolation:
//! - you will have to register an interpolation function for the component in the protocol
//! - VisualInterpolation is not enabled by default, you have to add the plugin manually
//! ```rust,no_run,ignore
//! # use crate::tests::protocol::*;
//! use lightyear::prelude::client::VisualInterpolationPlugin;
//! let mut app = bevy::app::App::new();
//! app.add_plugins(VisualInterpolationPlugin::<Component1>::default());
//! ```
//! - To enable VisualInterpolation on a given entity, you need to add the `VisualInterpolateStatus` component to it manually
//! ```rust,no_run,ignore
//! fn spawn_entity(mut commands: Commands) {
//!     commands.spawn().insert(VisualInterpolateStatus::<Component1>::default());
//! }
//! ```

// TODO: in post-update, interpolate the visual state of the game between with 1 tick of delay.
// - we need to store the component values of the previous tick
// - then in PostUpdate (visual interpolation) we interpolate between the previous tick and the current tick using the overstep
// - in PreUpdate, we restore the component value to the previous tick values

use bevy::prelude::*;
use bevy::transform::TransformSystem::TransformPropagate;

use crate::client::components::SyncComponent;
use crate::prelude::client::{is_in_rollback, Correction, InterpolationSet, PredictionSet};
use crate::prelude::{ComponentRegistry, MainSet, TickManager, TimeManager};

pub struct VisualInterpolationPlugin<C: SyncComponent> {
    _marker: std::marker::PhantomData<C>,
}

impl<C: SyncComponent> Default for VisualInterpolationPlugin<C> {
    fn default() -> Self {
        Self {
            _marker: std::marker::PhantomData,
        }
    }
}

impl<C: SyncComponent> Plugin for VisualInterpolationPlugin<C> {
    fn build(&self, app: &mut App) {
        // SETS
        app.configure_sets(
            PreUpdate,
            // make sure that we restore the actual component value before we perform a rollback check
            (
                InterpolationSet::RestoreVisualInterpolation,
                // the correct value to avoid rollbacks is the corrected value
                PredictionSet::RestoreVisualCorrection,
                PredictionSet::CheckRollback,
            )
                .chain(),
        );
        // We don't run UpdateVisualInterpolationState in rollback because:
        // - in case of rollback, that would mean we repeatedly interpolate the component for no reason
        // - in case of correction, we would be interpolating between CorrectedValue (last value during rollback) and CorrectInterpolatedValue (first value
        //   after Correction)
        app.configure_sets(
            FixedLast,
            InterpolationSet::UpdateVisualInterpolationState.run_if(not(is_in_rollback)),
        );
        app.configure_sets(
            PostUpdate,
            InterpolationSet::VisualInterpolation
                .before(TransformPropagate)
                // we don't want the visual interpolation value to be the one replicated!
                .after(MainSet::Send),
        );

        // SYSTEMS
        app.add_systems(
            PreUpdate,
            restore_from_visual_interpolation::<C>
                .in_set(InterpolationSet::RestoreVisualInterpolation),
        );
        app.add_systems(
            FixedLast,
            update_visual_interpolation_status::<C>
                .in_set(InterpolationSet::UpdateVisualInterpolationState),
        );
        app.add_systems(
            PostUpdate,
            visual_interpolation::<C>.in_set(InterpolationSet::VisualInterpolation),
        );
    }
}

// TODO: we might want to add this automatically to some entities that are predicted?
/// Component that stores the previous value of a component for visual interpolation
/// For now we will only use this to interpolate components that are updated during the FixedUpdate schedule.
/// Hence, some values are not included in the struct:
/// - start_tick = current_tick - 1
/// - start_value = previous_value
/// - end_tick = current_tick
/// - end_value = current_value
/// - overstep = `Time<Fixed>`.overstep_percentage() = TimeManager.overstep()
#[derive(Component, PartialEq, Debug)]
pub struct VisualInterpolateStatus<C: Component> {
    /// If true, every change of the component due to visual interpolation will trigger change detection
    /// (this can be useful for `Transform` to trigger a `TransformPropagate` system)
    pub trigger_change_detection: bool,
    /// Value of the component at the previous tick
    pub previous_value: Option<C>,
    /// Value of the component at the current tick
    pub current_value: Option<C>,
}

// Manual implementation because we don't want to force `Component` to have a `Default` bound
impl<C: Component> Default for VisualInterpolateStatus<C> {
    fn default() -> Self {
        Self {
            trigger_change_detection: false,
            previous_value: None,
            current_value: None,
        }
    }
}

// TODO: explore how we could allow this for non-marker components, user would need to specify the interpolation function?
//  (to avoid orphan rule)
/// Currently we will only support components that are present in the protocol and have a SyncMetadata implementation
pub(crate) fn visual_interpolation<C: SyncComponent>(
    component_registry: Res<ComponentRegistry>,
    tick_manager: Res<TickManager>,
    time_manager: Res<TimeManager>,
    mut query: Query<(&mut C, &VisualInterpolateStatus<C>)>,
) {
    let kind = std::any::type_name::<C>();
    let tick = tick_manager.tick();
    let overstep = time_manager.overstep();
    for (mut component, interpolate_status) in query.iter_mut() {
        let Some(previous_value) = &interpolate_status.previous_value else {
            trace!(?kind, "No previous value, skipping visual interpolation");
            continue;
        };
        let Some(current_value) = &interpolate_status.current_value else {
            trace!(?kind, "No current value, skipping visual interpolation");
            continue;
        };
        trace!(
            ?kind,
            ?tick,
            ?overstep,
            "Visual interpolation of fixed-update component!"
        );
        if !interpolate_status.trigger_change_detection {
            *component.bypass_change_detection() =
                component_registry.interpolate(previous_value, current_value, overstep);
        } else {
            *component = component_registry.interpolate(previous_value, current_value, overstep);
        }
    }
}

/// Update the previous and current tick values.
/// Runs in FixedUpdate after FixedUpdate::Main (where the component values are updated)
pub(crate) fn update_visual_interpolation_status<C: SyncComponent>(
    mut query: Query<(Ref<C>, &mut VisualInterpolateStatus<C>)>,
) {
    for (component, mut interpolate_status) in query.iter_mut() {
        if let Some(current_value) = interpolate_status.current_value.take() {
            interpolate_status.previous_value = Some(current_value);
        }
        if !component.is_changed() {
            trace!(
                "not updating interpolate status current value because component did not change"
            );
            continue;
        }
        trace!("updating interpolate status current_value");
        interpolate_status.current_value = Some(component.clone());
    }
}

/// Restore the component value to the non-interpolated value
pub(crate) fn restore_from_visual_interpolation<C: SyncComponent>(
    // if correction is enabled, we will restore the value from the Correction component
    mut query: Query<(&mut C, &mut VisualInterpolateStatus<C>), Without<Correction<C>>>,
) {
    let kind = std::any::type_name::<C>();
    for (mut component, interpolate_status) in query.iter_mut() {
        if let Some(current_value) = &interpolate_status.current_value {
            trace!(?kind, "Restoring visual interpolation");
            *component.bypass_change_detection() = current_value.clone();
        }
    }
}

#[cfg(test)]
mod tests {
    use super::*;
    use crate::client::components::Confirmed;
    use crate::client::config::ClientConfig;
<<<<<<< HEAD
    use approx::assert_relative_eq;
    use bevy::prelude::*;
    use core::time::Duration;

=======
    use crate::client::easings::ease_out_quad;
    use crate::client::prediction::rollback::test_utils::received_confirmed_update;
    use crate::client::prediction::Predicted;
    use crate::prelude::client::PredictionConfig;
>>>>>>> 95abca4e
    use crate::prelude::{SharedConfig, TickConfig};
    use crate::tests::protocol::*;
    use crate::tests::stepper::BevyStepper;
    use approx::assert_relative_eq;
    
    use bevy::utils::Duration;

    #[derive(Resource, Debug)]
    pub struct Toggle(bool);

    fn setup(tick_duration: Duration, frame_duration: Duration) -> (BevyStepper, Entity) {
        let shared_config = SharedConfig {
            tick: TickConfig::new(tick_duration),
            ..Default::default()
        };
        // we create the stepper manually to not run init()
        let mut stepper = BevyStepper::new(shared_config, ClientConfig::default(), frame_duration);
        stepper
            .client_app
            .add_systems(FixedUpdate, fixed_update_increment);
        stepper.client_app.world_mut().insert_resource(Toggle(true));
        stepper
            .client_app
            .add_plugins(VisualInterpolationPlugin::<ComponentSyncModeFull>::default());
        let entity = stepper
            .client_app
            .world_mut()
            .spawn((
                ComponentSyncModeFull(0.0),
                VisualInterpolateStatus::<ComponentSyncModeFull>::default(),
            ))
            .id();
        stepper.build();
        (stepper, entity)
    }

    fn fixed_update_increment(
        mut query: Query<&mut ComponentSyncModeFull>,
        mut query_correction: Query<&mut ComponentCorrection>,
        enabled: Res<Toggle>,
    ) {
        if enabled.0 {
            for mut component in query.iter_mut() {
                component.0 += 1.0;
            }
            for mut component in query_correction.iter_mut() {
                component.0 += 1.0;
            }
        }
    }

    #[test]
    fn test_shorter_tick_normal() {
        let (mut stepper, entity) = setup(Duration::from_millis(9), Duration::from_millis(12));

        stepper.frame_step();
        // TODO: should we not show the component at all until we have enough to interpolate?
        assert_eq!(
            stepper
                .client_app
                .world()
                .entity(entity)
                .get::<ComponentSyncModeFull>()
                .unwrap()
                .0,
            1.0
        );
        assert_eq!(
            stepper
                .client_app
                .world()
                .entity(entity)
                .get::<VisualInterpolateStatus<ComponentSyncModeFull>>()
                .unwrap(),
            &VisualInterpolateStatus {
                trigger_change_detection: false,
                previous_value: None,
                current_value: Some(ComponentSyncModeFull(1.0)),
            }
        );
        assert_relative_eq!(
            stepper
                .client_app
                .world()
                .resource::<TimeManager>()
                .overstep(),
            0.33,
            max_relative = 0.1
        );

        stepper.frame_step();
        assert_relative_eq!(
            stepper
                .client_app
                .world()
                .entity(entity)
                .get::<ComponentSyncModeFull>()
                .unwrap()
                .0,
            1.66,
            max_relative = 0.1
        );
        assert_eq!(
            stepper
                .client_app
                .world()
                .entity(entity)
                .get::<VisualInterpolateStatus<ComponentSyncModeFull>>()
                .unwrap(),
            &VisualInterpolateStatus {
                trigger_change_detection: false,
                previous_value: Some(ComponentSyncModeFull(1.0)),
                current_value: Some(ComponentSyncModeFull(2.0)),
            }
        );
        assert_relative_eq!(
            stepper
                .client_app
                .world()
                .resource::<TimeManager>()
                .overstep(),
            0.66,
            max_relative = 0.1
        );

        stepper.frame_step();
        assert_relative_eq!(
            stepper
                .client_app
                .world()
                .entity(entity)
                .get::<ComponentSyncModeFull>()
                .unwrap()
                .0,
            3.00,
            max_relative = 0.1
        );
        assert_eq!(
            stepper
                .client_app
                .world()
                .entity(entity)
                .get::<VisualInterpolateStatus<ComponentSyncModeFull>>()
                .unwrap(),
            &VisualInterpolateStatus {
                trigger_change_detection: false,
                previous_value: Some(ComponentSyncModeFull(3.0)),
                current_value: Some(ComponentSyncModeFull(4.0)),
            }
        );
        assert_relative_eq!(
            stepper
                .client_app
                .world()
                .resource::<TimeManager>()
                .overstep(),
            0.00,
            max_relative = 0.1
        );

        stepper.frame_step();
        assert_relative_eq!(
            stepper
                .client_app
                .world()
                .entity(entity)
                .get::<ComponentSyncModeFull>()
                .unwrap()
                .0,
            4.33,
            max_relative = 0.1
        );
        assert_eq!(
            stepper
                .client_app
                .world()
                .entity(entity)
                .get::<VisualInterpolateStatus<ComponentSyncModeFull>>()
                .unwrap(),
            &VisualInterpolateStatus {
                trigger_change_detection: false,
                previous_value: Some(ComponentSyncModeFull(4.0)),
                current_value: Some(ComponentSyncModeFull(5.0)),
            }
        );
        assert_relative_eq!(
            stepper
                .client_app
                .world()
                .resource::<TimeManager>()
                .overstep(),
            0.33,
            max_relative = 0.1
        );
    }

    #[test]
    fn test_shorter_tick_unchanged() {
        let (mut stepper, entity) = setup(Duration::from_millis(9), Duration::from_millis(12));

        stepper.frame_step();
        // TODO: should we not show the component at all until we have enough to interpolate?
        assert_eq!(
            stepper
                .client_app
                .world()
                .entity(entity)
                .get::<ComponentSyncModeFull>()
                .unwrap()
                .0,
            1.0
        );
        assert_eq!(
            stepper
                .client_app
                .world()
                .entity(entity)
                .get::<VisualInterpolateStatus<ComponentSyncModeFull>>()
                .unwrap(),
            &VisualInterpolateStatus {
                trigger_change_detection: false,
                previous_value: None,
                current_value: Some(ComponentSyncModeFull(1.0)),
            }
        );
        assert_relative_eq!(
            stepper
                .client_app
                .world()
                .resource::<TimeManager>()
                .overstep(),
            0.33,
            max_relative = 0.1
        );

        stepper.frame_step();
        assert_relative_eq!(
            stepper
                .client_app
                .world()
                .entity(entity)
                .get::<ComponentSyncModeFull>()
                .unwrap()
                .0,
            1.66,
            max_relative = 0.1
        );
        assert_eq!(
            stepper
                .client_app
                .world()
                .entity(entity)
                .get::<VisualInterpolateStatus<ComponentSyncModeFull>>()
                .unwrap(),
            &VisualInterpolateStatus {
                trigger_change_detection: false,
                previous_value: Some(ComponentSyncModeFull(1.0)),
                current_value: Some(ComponentSyncModeFull(2.0)),
            }
        );
        assert_relative_eq!(
            stepper
                .client_app
                .world()
                .resource::<TimeManager>()
                .overstep(),
            0.66,
            max_relative = 0.1
        );

        stepper.client_app.world_mut().resource_mut::<Toggle>().0 = false;
        stepper.frame_step();
        assert_relative_eq!(
            stepper
                .client_app
                .world()
                .entity(entity)
                .get::<ComponentSyncModeFull>()
                .unwrap()
                .0,
            2.00,
            max_relative = 0.1
        );
        assert_eq!(
            stepper
                .client_app
                .world()
                .entity(entity)
                .get::<VisualInterpolateStatus<ComponentSyncModeFull>>()
                .unwrap(),
            &VisualInterpolateStatus {
                trigger_change_detection: false,
                previous_value: Some(ComponentSyncModeFull(2.0)),
                current_value: None,
            }
        );
        assert_relative_eq!(
            stepper
                .client_app
                .world()
                .resource::<TimeManager>()
                .overstep(),
            0.00,
            max_relative = 0.1
        );

        stepper.frame_step();
        assert_relative_eq!(
            stepper
                .client_app
                .world()
                .entity(entity)
                .get::<ComponentSyncModeFull>()
                .unwrap()
                .0,
            2.0,
            max_relative = 0.1
        );
        assert_eq!(
            stepper
                .client_app
                .world()
                .entity(entity)
                .get::<VisualInterpolateStatus<ComponentSyncModeFull>>()
                .unwrap(),
            &VisualInterpolateStatus {
                trigger_change_detection: false,
                previous_value: Some(ComponentSyncModeFull(2.0)),
                current_value: None,
            }
        );
        assert_relative_eq!(
            stepper
                .client_app
                .world()
                .resource::<TimeManager>()
                .overstep(),
            0.33,
            max_relative = 0.1
        );
        stepper.client_app.world_mut().resource_mut::<Toggle>().0 = true;
        stepper.frame_step();
        assert_relative_eq!(
            stepper
                .client_app
                .world()
                .entity(entity)
                .get::<ComponentSyncModeFull>()
                .unwrap()
                .0,
            2.66,
            max_relative = 0.1
        );
        assert_eq!(
            stepper
                .client_app
                .world()
                .entity(entity)
                .get::<VisualInterpolateStatus<ComponentSyncModeFull>>()
                .unwrap(),
            &VisualInterpolateStatus {
                trigger_change_detection: false,
                previous_value: Some(ComponentSyncModeFull(2.0)),
                current_value: Some(ComponentSyncModeFull(3.0)),
            }
        );
        assert_relative_eq!(
            stepper
                .client_app
                .world()
                .resource::<TimeManager>()
                .overstep(),
            0.66,
            max_relative = 0.1
        );
    }

    #[test]
    fn test_shorter_frame_normal() {
        let (mut stepper, entity) = setup(Duration::from_millis(12), Duration::from_millis(9));

        stepper.frame_step();
        assert_eq!(
            stepper
                .client_app
                .world()
                .entity(entity)
                .get::<ComponentSyncModeFull>()
                .unwrap()
                .0,
            0.0
        );
        assert_eq!(
            stepper
                .client_app
                .world()
                .entity(entity)
                .get::<VisualInterpolateStatus<ComponentSyncModeFull>>()
                .unwrap(),
            &VisualInterpolateStatus {
                trigger_change_detection: false,
                previous_value: None,
                current_value: None,
            }
        );
        assert_relative_eq!(
            stepper
                .client_app
                .world()
                .resource::<TimeManager>()
                .overstep(),
            0.75,
            max_relative = 0.1
        );

        stepper.frame_step();
        assert_relative_eq!(
            stepper
                .client_app
                .world()
                .entity(entity)
                .get::<ComponentSyncModeFull>()
                .unwrap()
                .0,
            1.0,
            max_relative = 0.1
        );
        assert_eq!(
            stepper
                .client_app
                .world()
                .entity(entity)
                .get::<VisualInterpolateStatus<ComponentSyncModeFull>>()
                .unwrap(),
            &VisualInterpolateStatus {
                trigger_change_detection: false,
                previous_value: None,
                current_value: Some(ComponentSyncModeFull(1.0)),
            }
        );
        assert_relative_eq!(
            stepper
                .client_app
                .world()
                .resource::<TimeManager>()
                .overstep(),
            0.5,
            max_relative = 0.1
        );

        stepper.frame_step();
        assert_relative_eq!(
            stepper
                .client_app
                .world()
                .entity(entity)
                .get::<ComponentSyncModeFull>()
                .unwrap()
                .0,
            1.25,
            max_relative = 0.1
        );
        assert_eq!(
            stepper
                .client_app
                .world()
                .entity(entity)
                .get::<VisualInterpolateStatus<ComponentSyncModeFull>>()
                .unwrap(),
            &VisualInterpolateStatus {
                trigger_change_detection: false,
                previous_value: Some(ComponentSyncModeFull(1.0)),
                current_value: Some(ComponentSyncModeFull(2.0)),
            }
        );
        assert_relative_eq!(
            stepper
                .client_app
                .world()
                .resource::<TimeManager>()
                .overstep(),
            0.25,
            max_relative = 0.1
        );

        stepper.frame_step();
        assert_relative_eq!(
            stepper
                .client_app
                .world()
                .entity(entity)
                .get::<ComponentSyncModeFull>()
                .unwrap()
                .0,
            2.0,
            max_relative = 0.1
        );
        assert_eq!(
            stepper
                .client_app
                .world()
                .entity(entity)
                .get::<VisualInterpolateStatus<ComponentSyncModeFull>>()
                .unwrap(),
            &VisualInterpolateStatus {
                trigger_change_detection: false,
                previous_value: Some(ComponentSyncModeFull(2.0)),
                current_value: Some(ComponentSyncModeFull(3.0)),
            }
        );
        assert_relative_eq!(
            stepper
                .client_app
                .world()
                .resource::<TimeManager>()
                .overstep(),
            0.0,
            max_relative = 0.1
        );

        stepper.frame_step();
        assert_relative_eq!(
            stepper
                .client_app
                .world()
                .entity(entity)
                .get::<ComponentSyncModeFull>()
                .unwrap()
                .0,
            2.75,
            max_relative = 0.1
        );
        assert_eq!(
            stepper
                .client_app
                .world()
                .entity(entity)
                .get::<VisualInterpolateStatus<ComponentSyncModeFull>>()
                .unwrap(),
            &VisualInterpolateStatus {
                trigger_change_detection: false,
                previous_value: Some(ComponentSyncModeFull(2.0)),
                current_value: Some(ComponentSyncModeFull(3.0)),
            }
        );
        assert_relative_eq!(
            stepper
                .client_app
                .world()
                .resource::<TimeManager>()
                .overstep(),
            0.75,
            max_relative = 0.1
        );
    }

    #[test]
    fn test_shorter_frame_unchanged() {
        let (mut stepper, entity) = setup(Duration::from_millis(12), Duration::from_millis(9));

        stepper.frame_step();
        assert_eq!(
            stepper
                .client_app
                .world()
                .entity(entity)
                .get::<ComponentSyncModeFull>()
                .unwrap()
                .0,
            0.0
        );
        assert_eq!(
            stepper
                .client_app
                .world()
                .entity(entity)
                .get::<VisualInterpolateStatus<ComponentSyncModeFull>>()
                .unwrap(),
            &VisualInterpolateStatus {
                trigger_change_detection: false,
                previous_value: None,
                current_value: None,
            }
        );
        assert_relative_eq!(
            stepper
                .client_app
                .world()
                .resource::<TimeManager>()
                .overstep(),
            0.75,
            max_relative = 0.1
        );

        stepper.frame_step();
        assert_relative_eq!(
            stepper
                .client_app
                .world()
                .entity(entity)
                .get::<ComponentSyncModeFull>()
                .unwrap()
                .0,
            1.0,
            max_relative = 0.1
        );
        assert_eq!(
            stepper
                .client_app
                .world()
                .entity(entity)
                .get::<VisualInterpolateStatus<ComponentSyncModeFull>>()
                .unwrap(),
            &VisualInterpolateStatus {
                trigger_change_detection: false,
                previous_value: None,
                current_value: Some(ComponentSyncModeFull(1.0)),
            }
        );
        assert_relative_eq!(
            stepper
                .client_app
                .world()
                .resource::<TimeManager>()
                .overstep(),
            0.5,
            max_relative = 0.1
        );

        stepper.frame_step();
        assert_relative_eq!(
            stepper
                .client_app
                .world()
                .entity(entity)
                .get::<ComponentSyncModeFull>()
                .unwrap()
                .0,
            1.25,
            max_relative = 0.1
        );
        assert_eq!(
            stepper
                .client_app
                .world()
                .entity(entity)
                .get::<VisualInterpolateStatus<ComponentSyncModeFull>>()
                .unwrap(),
            &VisualInterpolateStatus {
                trigger_change_detection: false,
                previous_value: Some(ComponentSyncModeFull(1.0)),
                current_value: Some(ComponentSyncModeFull(2.0)),
            }
        );
        assert_relative_eq!(
            stepper
                .client_app
                .world()
                .resource::<TimeManager>()
                .overstep(),
            0.25,
            max_relative = 0.1
        );

        stepper.client_app.world_mut().resource_mut::<Toggle>().0 = false;
        stepper.frame_step();
        assert_relative_eq!(
            stepper
                .client_app
                .world()
                .entity(entity)
                .get::<ComponentSyncModeFull>()
                .unwrap()
                .0,
            2.0,
            max_relative = 0.1
        );
        assert_eq!(
            stepper
                .client_app
                .world()
                .entity(entity)
                .get::<VisualInterpolateStatus<ComponentSyncModeFull>>()
                .unwrap(),
            &VisualInterpolateStatus {
                trigger_change_detection: false,
                previous_value: Some(ComponentSyncModeFull(2.0)),
                current_value: None,
            }
        );
        assert_relative_eq!(
            stepper
                .client_app
                .world()
                .resource::<TimeManager>()
                .overstep(),
            0.0,
            max_relative = 0.1
        );

        stepper.frame_step();
        assert_relative_eq!(
            stepper
                .client_app
                .world()
                .entity(entity)
                .get::<ComponentSyncModeFull>()
                .unwrap()
                .0,
            2.0,
            max_relative = 0.1
        );
        assert_eq!(
            stepper
                .client_app
                .world()
                .entity(entity)
                .get::<VisualInterpolateStatus<ComponentSyncModeFull>>()
                .unwrap(),
            &VisualInterpolateStatus {
                trigger_change_detection: false,
                previous_value: Some(ComponentSyncModeFull(2.0)),
                current_value: None,
            }
        );
        assert_relative_eq!(
            stepper
                .client_app
                .world()
                .resource::<TimeManager>()
                .overstep(),
            0.75,
            max_relative = 0.1
        );

        stepper.client_app.world_mut().resource_mut::<Toggle>().0 = true;
        stepper.frame_step();
        assert_relative_eq!(
            stepper
                .client_app
                .world()
                .entity(entity)
                .get::<ComponentSyncModeFull>()
                .unwrap()
                .0,
            2.5,
            max_relative = 0.1
        );
        assert_eq!(
            stepper
                .client_app
                .world()
                .entity(entity)
                .get::<VisualInterpolateStatus<ComponentSyncModeFull>>()
                .unwrap(),
            &VisualInterpolateStatus {
                trigger_change_detection: false,
                previous_value: Some(ComponentSyncModeFull(2.0)),
                current_value: Some(ComponentSyncModeFull(3.0)),
            }
        );
        assert_relative_eq!(
            stepper
                .client_app
                .world()
                .resource::<TimeManager>()
                .overstep(),
            0.5,
            max_relative = 0.1
        );
    }

    fn setup_predicted(
        tick_duration: Duration,
        frame_duration: Duration,
    ) -> (BevyStepper, Entity, Entity) {
        let shared_config = SharedConfig {
            tick: TickConfig::new(tick_duration),
            ..Default::default()
        };
        let client_config = ClientConfig {
            prediction: PredictionConfig {
                correction_ticks_factor: 1.0,
                ..default()
            },
            ..default()
        };
        // we create the stepper manually to not run init()
        let mut stepper = BevyStepper::new(shared_config, client_config, frame_duration);
        stepper.client_app.world_mut().insert_resource(Toggle(true));
        stepper
            .client_app
            .add_systems(FixedUpdate, fixed_update_increment);
        stepper
            .client_app
            .add_plugins(VisualInterpolationPlugin::<ComponentCorrection>::default());
        stepper.build();
        stepper.init();
        let tick = stepper.client_tick();

        let confirmed = stepper
            .client_app
            .world_mut()
            .spawn(Confirmed {
                tick,
                ..Default::default()
            })
            .id();
        let predicted = stepper
            .client_app
            .world_mut()
            .spawn((
                Predicted {
                    confirmed_entity: Some(confirmed),
                },
                VisualInterpolateStatus::<ComponentCorrection>::default(),
            ))
            .id();
        stepper
            .client_app
            .world_mut()
            .entity_mut(confirmed)
            .get_mut::<Confirmed>()
            .unwrap()
            .predicted = Some(predicted);
        stepper.frame_step();
        (stepper, confirmed, predicted)
    }

    /// Test that visual interpolation works with predicted entities
    /// that get corrected
    #[test]
    fn test_visual_interpolation_and_correction() {
        let (mut stepper, confirmed, predicted) =
            setup_predicted(Duration::from_millis(12), Duration::from_millis(9));

        // create a rollback situation (component absent from predicted history)
        let original_tick = stepper.client_tick();
        let rollback_tick = original_tick - 5;
        stepper
            .client_app
            .world_mut()
            .entity_mut(confirmed)
            .insert(ComponentCorrection(1.0));
        let tick = stepper.client_tick();
        received_confirmed_update(&mut stepper, confirmed, rollback_tick);

        stepper.frame_step();

        // 1. component gets synced from confirmed to predicted
        // 2. check rollback is triggered because Confirmed changed
        // 3. on prepare_rollback, we insert the component with Correction
        // 4. we do a rollback to update the component to the correct value
        //    - the predicted value is 1.0
        //    - the corrected value is 7.0
        //    - the correct_interpolation value is 20% of the way, so we should see 1.0 + 0.2 * (7.0 - 1.0) = 2.2
        // 5. visual interpolation should record the 2 values, so 1.0 and 2.2, and visually interpolate between them
        //    Rollback saves the overstep from before the rollback, so the overstep should still be 0.75
        //    NOTE: actually the overstep might not be 0.75 because the SyncPlugin modifies the virtual time!!!

        // interpolate 20% of the way
        let current_visual = Some(ComponentCorrection(1.0 + ease_out_quad(0.2) * (7.0 - 1.0)));
        assert_eq!(
            stepper
                .client_app
                .world()
                .get::<Correction<ComponentCorrection>>(predicted)
                .unwrap(),
            &Correction::<ComponentCorrection> {
                original_prediction: ComponentCorrection(1.0),
                original_tick,
                final_correction_tick: original_tick + (original_tick - rollback_tick),
                current_visual: current_visual.clone(),
                current_correction: Some(ComponentCorrection(7.0)),
            }
        );
        assert_eq!(
            stepper
                .client_app
                .world()
                .entity(predicted)
                .get::<VisualInterpolateStatus<ComponentCorrection>>()
                .unwrap(),
            &VisualInterpolateStatus::<ComponentCorrection> {
                trigger_change_detection: false,
                // TODO: maybe we'd like to interpolate from 1.0 here? we could have custom logic where
                //  post-rollback if previous_value is None and Correction is enabled, we set previous_value to original_prediction?
                previous_value: None,
                current_value: current_visual,
            }
        );
    }
}<|MERGE_RESOLUTION|>--- conflicted
+++ resolved
@@ -205,23 +205,16 @@
     use super::*;
     use crate::client::components::Confirmed;
     use crate::client::config::ClientConfig;
-<<<<<<< HEAD
-    use approx::assert_relative_eq;
-    use bevy::prelude::*;
-    use core::time::Duration;
-
-=======
     use crate::client::easings::ease_out_quad;
     use crate::client::prediction::rollback::test_utils::received_confirmed_update;
     use crate::client::prediction::Predicted;
     use crate::prelude::client::PredictionConfig;
->>>>>>> 95abca4e
     use crate::prelude::{SharedConfig, TickConfig};
     use crate::tests::protocol::*;
     use crate::tests::stepper::BevyStepper;
     use approx::assert_relative_eq;
-    
-    use bevy::utils::Duration;
+
+    use core::time::Duration;
 
     #[derive(Resource, Debug)]
     pub struct Toggle(bool);
