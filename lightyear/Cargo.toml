[package]
name = "lightyear"
version = "0.21.1"
authors.workspace = true
rust-version.workspace = true
edition.workspace = true
description = "Server-client networking library for the Bevy game engine with modular architecture"
readme = "../README.md"
repository = "https://github.com/cBournhonesque/lightyear"
keywords = ["bevy", "multiplayer", "networking", "netcode", "gamedev"]
categories = ["game-development", "network-programming"]
license.workspace = true
exclude = ["/tests"]
publish = true

[features]
default = [
  "std",
  "client",
  "server",
  "replication",
  "prediction",
  "interpolation",
]
std = [
  # needed for bevy_transform parallel
  "lightyear_aeronet?/std",
  "lightyear_avian2d?/std",
  "lightyear_avian3d?/std",
  "lightyear_frame_interpolation?/std",
  "lightyear_inputs?/std",
  "lightyear_inputs_bei?/std",
  "lightyear_inputs_leafwing?/std",
  "lightyear_inputs_native?/std",
  "lightyear_interpolation?/std",
  "lightyear_link/std",
  "lightyear_messages/std",
  "lightyear_netcode?/std",
  "lightyear_prediction?/std",
  "lightyear_replication?/std",
  "lightyear_serde/std",
  "lightyear_steam?/std",
  "lightyear_sync/std",
  "lightyear_transport/std",
]
## enable client plugins
client = [
  "lightyear_connection/client",
  "lightyear_inputs?/client",
  "lightyear_inputs_bei?/client",
  "lightyear_inputs_leafwing?/client",
  "lightyear_inputs_native?/client",
  "lightyear_messages/client",
  "lightyear_netcode?/client",
  "lightyear_replication?/client",
  "lightyear_steam?/client",
  "lightyear_sync/client",
  "lightyear_transport/client",
  "lightyear_webtransport?/client",
]
## enable server plugins and server-only features
server = [
  "lightyear_connection/server",
  "lightyear_inputs?/server",
  "lightyear_inputs_bei?/server",
  "lightyear_inputs_leafwing?/server",
  "lightyear_inputs_native?/server",
  "lightyear_messages/server",
  "lightyear_netcode?/server",
  "lightyear_prediction?/server",
  "lightyear_replication?/server",
  "lightyear_steam?/server",
  "lightyear_sync/server",
  "lightyear_transport/server",
  "lightyear_udp?/server",
  "lightyear_webtransport?/server",
]
## Enables replicating entities between two peers
replication = [
  "dep:lightyear_replication",
]
## Enables client-side prediction handling to mask latency for local player actions
prediction = [
  "dep:lightyear_prediction",
  "lightyear_core/prediction",
  "lightyear_replication/prediction",
  "dep:lightyear_frame_interpolation",
  "lightyear_inputs?/prediction",
]
## Enables re-exports of lightyear_frame_interpolation
frame_interpolation = [
  "dep:lightyear_frame_interpolation",
]
## Enables interpolation handling, to smooth entity updates received from the remote peer
interpolation = [
  "dep:lightyear_interpolation",
  "lightyear_inputs?/interpolation",
  "lightyear_core/interpolation",
  "lightyear_replication/interpolation",
]
trace = [
  "lightyear_netcode?/trace",
  "lightyear_replication?/trace",
  "lightyear_transport/trace",
]
## enable metrics collection (via `metrics` crate)
metrics = [
  "lightyear_inputs?/metrics",
  "lightyear_interpolation?/metrics",
  "lightyear_prediction?/metrics",
  "lightyear_replication/metrics",
  "lightyear_transport/metrics",
]
## Enables netcode to provide persistent IDs to clients
##
## Note: currently, this must always be enabled when not using Steam
netcode = ["dep:lightyear_netcode"]
## Enable WebTransport support as an IO layer (defers to aeronet_webtransport)
webtransport = ["std", "dep:lightyear_webtransport"]
webtransport_self_signed = ["lightyear_webtransport/self-signed"]
## Enable unsafe configurations for WebTransport (e.g. allowing unencrypted connections) as a convenience for testing
webtransport_dangerous_configuration = [
  "lightyear_webtransport/dangerous-configuration",
]
## Add support for handling inputs where you can define your own input structs
input_native = ["dep:lightyear_inputs", "dep:lightyear_inputs_native"]
## Add support for handling inputs using the leafwing-input-manager crate
leafwing = ["dep:lightyear_inputs", "dep:lightyear_inputs_leafwing"]
input_bei = ["dep:lightyear_inputs", "dep:lightyear_inputs_bei"]

## Adds support for Avian
##
## NOTE: because lightyear doesn't enable any features of avian by default, your crate must
##       enable essential features (like f32 or f64).
## Use avian2d
avian2d = ["dep:lightyear_avian2d"]
## Use avian3d
avian3d = ["dep:lightyear_avian3d"]

# IO LAYERS
## Enables UDP as an IO layer
udp = ["dep:lightyear_udp", "std"]
websocket = ["std"]
## Enables crossbeam channels as an IO layer
##
## This is useful when running a client and server in two processes of the same machine so that a client can act as the host
crossbeam = ["dep:lightyear_crossbeam"]

# CONNECTION LAYERS
## Enables Steam as a connection layer
steam = ["dep:lightyear_steam", "std"]
<<<<<<< HEAD

=======
>>>>>>> 56cfb0a8

[dependencies]
# local crates
lightyear_aeronet = { workspace = true, optional = true }
lightyear_avian2d = { workspace = true, optional = true, features = ["2d"] }
lightyear_avian3d = { workspace = true, optional = true, features = ["3d"] }
lightyear_connection.workspace = true
lightyear_core.workspace = true
lightyear_frame_interpolation = { workspace = true, optional = true }
lightyear_link.workspace = true
lightyear_netcode = { workspace = true, optional = true }
lightyear_interpolation = { workspace = true, optional = true }
lightyear_prediction = { workspace = true, optional = true }
lightyear_messages.workspace = true
lightyear_replication = {workspace = true, optional = true}
lightyear_sync.workspace = true
lightyear_transport.workspace = true
lightyear_serde.workspace = true
lightyear_utils.workspace = true
lightyear_inputs = { workspace = true, optional = true }
lightyear_inputs_bei = { workspace = true, optional = true }
lightyear_inputs_leafwing = { workspace = true, optional = true }
lightyear_inputs_native = { workspace = true, optional = true }
lightyear_crossbeam = { workspace = true, optional = true }
lightyear_webtransport = { workspace = true, optional = true }
lightyear_steam = { workspace = true, optional = true }

# bevy
bevy_app.workspace = true
bevy_ecs.workspace = true

# io
aeronet_io.workspace = true

# utils
thiserror.workspace = true
serde.workspace = true
tracing.workspace = true

# doc
document-features.workspace = true


[target."cfg(not(target_family = \"wasm\"))".dependencies]
lightyear_udp = { workspace = true, optional = true }

[target."cfg(target_family = \"wasm\")".dependencies]
console_error_panic_hook.workspace = true
bevy_web_keepalive.workspace = true

[package.metadata.docs.rs]
all-features = true<|MERGE_RESOLUTION|>--- conflicted
+++ resolved
@@ -149,10 +149,6 @@
 # CONNECTION LAYERS
 ## Enables Steam as a connection layer
 steam = ["dep:lightyear_steam", "std"]
-<<<<<<< HEAD
-
-=======
->>>>>>> 56cfb0a8
 
 [dependencies]
 # local crates
