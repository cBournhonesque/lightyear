[workspace]
resolver = "2"
members = [
  "lightyear",
  "lightyear_avian",
  "macros",
  # internal
  "benches/*",
  "examples/*",
]
default-members = ["lightyear"]
exclude = ["examples/certificates"]


[workspace.package]
version = "0.19.0"
authors = ["Charles Bournhonesque <charlesbour@gmail.com>"]
publish = false
edition = "2021"
rust-version = "1.82"
license = "MIT OR Apache-2.0"

# Enable max optimizations for dependencies, but not for our code:
[profile.dev.package."*"]
opt-level = 3

# If your own code does CPU-intensive work, you might want to also enable some optimization for it.
# Enable only a small amount of optimization in debug mode
[profile.dev]
opt-level = 1

# Here is a configuration for the most aggressive optimizations possible
# Read this when trying to optimise WASM build: https://bevy-cheatbook.github.io/platforms/wasm/size-opt.html
[profile.release]
lto = true
opt-level = 3
codegen-units = 1
incremental = false
debug = false

[workspace.dependencies]

lightyear_avian = { path = "./lightyear_avian", version = "0.19.0", default-features = false }
lightyear_examples_common = { path = "./examples/common", default-features = false }
lightyear = { path = "./lightyear", version = "0.19.0", default-features = false }

# utils
anyhow = { version = "1.0.75", features = [] }
clap = { version = "4.5.4", features = ["derive"] }
chrono = "0.4.38"
cfg-if = "1.0"
enum_dispatch = "0.3"
<<<<<<< HEAD
governor = "0.7.0"
hashbrown = "0.15"
=======
governor = "0.8.1"
>>>>>>> 95abca4e
nonzero_ext = "0.3.0"
parking_lot = "0.12.3"
paste = "1.0"
rand = "0.8"
ringbuffer = "0.15"
thiserror = "2.0.3"
seahash = "4.1.0"
smallvec = { version = "1", features = ["union", "const_generics"] }
variadics_please = "1.1.0"
zstd = "0.13.1"


# serialization

bincode = { version = "2.0.0-rc.3", features = ["serde"] }
byteorder = "1.5.0"
bytes = { version = "1.8", features = ["serde"] }
self_cell = "1.0"
serde = { version = "1", features = ["derive"] }

# netcode

chacha20poly1305 = { version = "0.10", features = ["std"] }

# derive

lightyear_macros = { version = "0.19.0", path = "./macros" }

# tracing

tracing = "0.1.40"
tracing-log = "0.2.0"
tracing-subscriber = { version = "0.3.17", features = [
  "registry",
  "env-filter",
] }

# server

crossbeam-channel = { version = "0.5.13", features = [] }

# metrics

metrics = "0.24"
metrics-util = "0.19"
metrics-tracing-context = "0.18"
metrics-exporter-prometheus = { version = "0.16", default-features = false, features = [
  "http-listener",
] }


# compression

lz4_flex = { version = "0.11", default-features = false, features = ["std"] }

# WebSocket
futures-util = "0.3.30"

# transport
# we don't need any tokio features, we use only use the tokio channels

tokio = { version = "1.36", features = [
  "sync",
  "macros",
], default-features = false }
futures = "0.3.30"
async-compat = "0.2.3"
async-channel = "2.2.0"

# Non-WASM things

steamworks = "0.11"
wtransport = { version = "=0.5.0", features = [
  "quinn",
  "self-signed",
  "dangerous-configuration",
] }
tokio-tungstenite = { version = "0.23.0", features = ["connect", "handshake"] }


# WASM things

console_error_panic_hook = "0.1.7"
web-sys = { version = "0.3", features = [
  "Document",
  "WebTransport",
  "WebTransportHash",
  "WebTransportOptions",
  "WebTransportBidirectionalStream",
  "WebTransportSendStream",
  "WebTransportReceiveStream",
  "ReadableStreamDefaultReader",
  "WritableStreamDefaultWriter",
  "WebTransportDatagramDuplexStream",
  "WebSocket",
  "CloseEvent",
  "ErrorEvent",
  "MessageEvent",
  "BinaryType",
] }

# latest version that still uses bevy 0.14:
bevy_web_keepalive = "0.3.4"

futures-lite = "2.1.0"
getrandom = { version = "0.3.0", features = [
  "wasm_js", # feature 'js' is required for wasm, see https://github.com/rust-random/getrandom?tab=readme-ov-file#webassembly-support
] }
xwt-core = "0.6"
xwt-web = "0.15.0"
wasm-bindgen = "0.2.90"
wasm-bindgen-futures = "0.4.42"

# dev deps

wasm-bindgen-test = "0.3.39"
mock_instant = "0.5"
bitvec = "1.0"
approx = "0.5.1"

# Bevy
# (we add back features needed for gui clients if desired)

bevy = { git = "https://github.com/bevyengine/bevy.git", branch = "main", default-features = false, features = [
  "multi_threaded",
  "bevy_state",
  "serialize",
  "bevy_asset",
  "bevy_state",
  "bevy_color",
  "multi_threaded",
  "sysinfo_plugin",
] }

# input
leafwing-input-manager = { version = "0.16", default-features = false, features = [
  "keyboard",
] }

# physics
# NOTE: avian 0.2.1 seems to be causing some issues, test with the fps example
avian2d = { version = "=0.2.0", default-features = false }
avian3d = { version = "=0.2.0", default-features = false }


# gui debug ui
bevy-inspector-egui = { version = "0.29", default-features = false, features = [
  "bevy_pbr",
  "bevy_image",
  "bevy_render",
  "egui_open_url",
] }
bevy_egui = { version = "0.32", default-features = false, features = [
  "open_url",
  "default_fonts",
  "render",
] }
bevy_metrics_dashboard = "0.4"
egui_extras = "0.30"

# bevygap for deploying on Edgegap
bevygap_server_plugin = { version = "0.3.1" }
bevygap_client_plugin = { version = "0.3.1" }

[workspace.lints.clippy]
type_complexity = "allow"<|MERGE_RESOLUTION|>--- conflicted
+++ resolved
@@ -50,12 +50,8 @@
 chrono = "0.4.38"
 cfg-if = "1.0"
 enum_dispatch = "0.3"
-<<<<<<< HEAD
-governor = "0.7.0"
+governor = "0.8.1"
 hashbrown = "0.15"
-=======
-governor = "0.8.1"
->>>>>>> 95abca4e
 nonzero_ext = "0.3.0"
 parking_lot = "0.12.3"
 paste = "1.0"
