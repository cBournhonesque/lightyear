--- conflicted
+++ resolved
@@ -155,13 +155,8 @@
 bevy_web_keepalive = "0.3.4"
 
 futures-lite = "2.1.0"
-<<<<<<< HEAD
-getrandom = { version = "0.2.11", features = [
-  "js", # feature 'js' is required for wasm
-=======
 getrandom = { version = "0.3.0", features = [
     "wasm_js", # feature 'js' is required for wasm, see https://github.com/rust-random/getrandom?tab=readme-ov-file#webassembly-support
->>>>>>> 17aadf7d
 ] }
 xwt-core = "0.6"
 xwt-web = "0.15.0"
